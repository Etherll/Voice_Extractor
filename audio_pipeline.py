#!/usr/bin/env python
# -*- coding: utf-8 -*-

"""
audio_pipeline.py
Core audio processing pipeline for the Voice Extractor.
Includes vocal separation, diarization, speaker identification, overlap detection,
verification, transcription, and concatenation.
"""
from __future__ import annotations
import sys
from pathlib import Path
import shutil
import time
import subprocess
import os
import re
import tempfile

os.environ["SPEECHBRAIN_FETCH_LOCAL_STRATEGY"] = "copy"  # For SpeechBrain on Windows

import torch
import torchaudio as ta
import librosa
from pyannote.audio import Pipeline as PyannotePipeline
from pyannote.audio import Model as PyannoteModel
from pyannote.audio.pipelines import OverlappedSpeechDetection as PyannoteOSDPipeline
from pyannote.core import Segment, Timeline, Annotation
import whisper
import ffmpeg
from pydub import AudioSegment
from rich.progress import (
    Progress,
    TextColumn,
    TimeElapsedColumn,
    SpinnerColumn,
)
from rich.table import Table

try:
    from transformers import pipeline as transformers_pipeline
    HAVE_TRANSFORMERS = True
except ImportError:
    HAVE_TRANSFORMERS = False


# Audio Separator (Vocal Separation)
try:
    from audio_separator.separator import Separator
    HAVE_AUDIO_SEPARATOR = True
except ImportError:
    HAVE_AUDIO_SEPARATOR = False
    Separator = None


# WeSpeaker (Speaker Embedding)
try:
    import wespeaker
    HAVE_WESPEAKER = True
except ImportError:
    HAVE_WESPEAKER = False
    wespeaker = None

# NeMo ASR (Nvidia Parakeet TDT)
try:
    import nemo.collections.asr as nemo_asr
    HAVE_NEMO_ASR = True
except ImportError:
    HAVE_NEMO_ASR = False
    nemo_asr = None

# SpeechBrain (Speaker Verification - ECAPA-TDNN)
try:
    from speechbrain.inference.speaker import (
        SpeakerRecognition as SpeechBrainSpeakerRecognition,
    )

    HAVE_SPEECHBRAIN = True
except ImportError:
    HAVE_SPEECHBRAIN = False
    SpeechBrainSpeakerRecognition = None


from common import (
    log,
    console,
    DEVICE,
    ff_trim,
    ff_slice_smart,
    cos,
    DEFAULT_MIN_SEGMENT_SEC,
    DEFAULT_MAX_MERGE_GAP,
    ensure_dir_exists,
    safe_filename,
    format_duration,
)
<<<<<<< HEAD
=======
import ffmpeg
from rich.progress import Progress, TextColumn, BarColumn, TimeElapsedColumn, SpinnerColumn
from rich.table import Table

try:
    from transformers import pipeline as transformers_pipeline
    HAVE_TRANSFORMERS = True
except ImportError:
    HAVE_TRANSFORMERS = False
    
import yaml
>>>>>>> 130f9d3f

# --- Model Initialization Functions ---
def init_audio_separator(model_filename: str = 'model_mel_band_roformer_ep_3005_sdr_11.4360.ckpt'):
    """
    Initializes and returns the Audio Separator with Mel-Roformer model.
    
    Args:
        model_filename: Name of the Mel-Roformer model file to load
    
    Returns:
        Initialized Separator instance, or None if initialization failed
    """
    # Set up logging fallback
    try:
        logger = log
    except (NameError, AttributeError):
        import logging
        logging.basicConfig(level=logging.INFO, format='%(levelname)s: %(message)s')
        logger = logging.getLogger(__name__)

    if not HAVE_AUDIO_SEPARATOR:
        logger.error("Audio Separator library is not available. Please install with: pip install audio-separator")
        return None

    logger.info(f"Initializing Audio Separator with model: {model_filename}")

    try:
        # Initialize the Separator
        separator = Separator()
        
        # Load the Mel-Roformer model
        separator.load_model(model_filename=model_filename)
        
        logger.info(f"✓ Audio Separator initialized successfully with {model_filename}")
        return separator
        
    except Exception as e:
        logger.error(f"Failed to initialize Audio Separator: {e}")
        return None
def init_wespeaker_models(
    rvector_id_or_path: str, gemini_id_or_path: str
) -> dict | None:
    """Initializes WeSpeaker models (Deep r-vector and speaker verification)."""
    if not HAVE_WESPEAKER:
        log.error("WeSpeaker library not found. Please ensure it's installed.")
        return None

    models = {"rvector": None, "gemini": None}

    # For automatic model downloading, WeSpeaker uses 'english' or 'chinese'
    # 'english': ResNet221_LM pretrained on VoxCeleb
    # 'chinese': ResNet34_LM pretrained on CnCeleb
    model_configs = {
        "rvector": {"id_or_path": rvector_id_or_path, "desc": "Deep r-vector"},
        "gemini": {"id_or_path": gemini_id_or_path, "desc": "speaker verification"},
    }

    for model_key, config in model_configs.items():
        model_id_or_path = config["id_or_path"]
        model_desc = config["desc"]
        log.info(f"Initializing WeSpeaker {model_desc} model: {model_id_or_path}")

        try:
            # Check if it's a local path with the required files
            local_path = Path(model_id_or_path)
            if (
                local_path.is_dir()
                and (local_path / "avg_model.pt").exists()
                and (local_path / "config.yaml").exists()
            ):
                log.info(
                    f"Loading WeSpeaker {model_desc} from local path: {model_id_or_path}"
                )
                model = wespeaker.load_model_local(str(local_path))
            else:
                # Use the standard load_model function which handles automatic downloading
                log.info(
                    f"Loading WeSpeaker {model_desc} model (auto-download if needed): {model_id_or_path}"
                )

                # WeSpeaker accepts 'english' or 'chinese' as model identifiers
                if model_id_or_path.lower() not in ["english", "chinese"]:
                    log.warning(
                        f"Unknown model identifier '{model_id_or_path}', defaulting to 'english'"
                    )
                    model_id = "english"
                else:
                    model_id = model_id_or_path.lower()

                # Download with retry logic for reliability
                model = None
                max_retries = 3
                for attempt in range(max_retries):
                    try:
                        log.info(
                            f"Downloading WeSpeaker '{model_id}' model (attempt {attempt + 1}/{max_retries})..."
                        )
                        model = wespeaker.load_model(model_id)
                        log.info(
                            f"[green]✓ Successfully loaded WeSpeaker '{model_id}' model[/]"
                        )
                        break
                    except Exception as e:
                        if attempt < max_retries - 1:
                            wait_time = (attempt + 1) * 5  # Progressive backoff
                            log.warning(
                                f"Download failed: {e}. Retrying in {wait_time} seconds..."
                            )
                            time.sleep(wait_time)
                        else:
                            log.error(
                                f"Failed to download WeSpeaker '{model_id}' model after {max_retries} attempts: {e}"
                            )
                            raise

                if model is None:
                    raise RuntimeError(f"Failed to load WeSpeaker model '{model_id}'")

            model.set_device(DEVICE.type)
            models[model_key] = model
            log.info(
                f"[green]✓ WeSpeaker {model_desc} model loaded to {DEVICE.type.upper()}.[/]"
            )

        except Exception as e:
            log.error(f"Failed to load WeSpeaker {model_desc} model: {e}")
            log.error("This may be due to network issues during model download.")
            log.error("Please check your internet connection and try again.")
            # For essential models, we should fail here
            if (
                model_key == "rvector"
            ):  # r-vector is critical for speaker identification
                return None

    # If at least the critical r-vector model loaded, we can proceed
    if models["rvector"] is not None:
        if models["gemini"] is None:
            log.warning(
                "Gemini model failed to load. Speaker verification may be less accurate."
            )
            # Both models should use the same one for consistency
            models["gemini"] = models["rvector"]
        return models
    else:
        log.error("Critical r-vector model failed to initialize. Cannot proceed.")
        return None


def init_speechbrain_speaker_recognition_model(
    model_source: str = "speechbrain/spkrec-ecapa-voxceleb",
):
    """Initializes the SpeechBrain SpeakerRecognition model (ECAPA-TDNN)."""
    if not HAVE_SPEECHBRAIN:
        log.warning(
            "SpeechBrain library not found or import failed. SpeechBrain ECAPA-TDNN verification will be skipped."
        )
        return None

    log.info(f"Initializing SpeechBrain SpeakerRecognition model: {model_source}")
    if os.name == "nt" and os.getenv("SPEECHBRAIN_FETCH_LOCAL_STRATEGY") != "copy":
        log.warning(
            "SPEECHBRAIN_FETCH_LOCAL_STRATEGY is not 'copy'. This may cause issues on Windows with symlinks. "
            "Set environment variable SPEECHBRAIN_FETCH_LOCAL_STRATEGY=copy if errors occur."
        )
    try:
        if DEVICE.type == "cuda":
            torch.cuda.empty_cache()
        user_cache_dir = Path(os.getenv("XDG_CACHE_HOME", Path.home() / ".cache"))
        # Ensure savedir is specific to avoid conflicts if multiple SpeechBrain models are used project-wide
        savedir_name = model_source.replace("/", "_").replace(
            "@", "_"
        )  # Sanitize name for directory
        savedir = user_cache_dir / "voice_extractor_speechbrain_cache" / savedir_name
        ensure_dir_exists(savedir)

        model = SpeechBrainSpeakerRecognition.from_hparams(
            source=model_source, savedir=str(savedir), run_opts={"device": DEVICE.type}
        )
        model.eval()  # Set to evaluation mode
        log.info(
            f"[green]✓ SpeechBrain model '{model_source}' loaded to {DEVICE.type.upper()}.[/]"
        )
        return model
    except Exception as e:
        log.error(
            f"Failed to load SpeechBrain SpeakerRecognition model '{model_source}': {e}"
        )
        return None


def init_nemo_asr_model(model_name: str = "nvidia/parakeet-tdt-0.6b-v2"):
    """
    Initializes and returns the NeMo ASR model (Parakeet TDT).
    
    Args:
        model_name: Name of the NeMo ASR model to load
    
    Returns:
        Initialized NeMo ASR model instance, or None if initialization failed
    """
    if not HAVE_NEMO_ASR:
        log.error("NeMo ASR library is not available. Please install with: pip install nemo_toolkit[asr]")
        return None

    log.info(f"Initializing NeMo ASR model: {model_name}")

    try:
        # Load the ASR model
        asr_model = nemo_asr.models.ASRModel.from_pretrained(model_name=model_name)
        
        # Move to device if CUDA is available
        if DEVICE.type == "cuda":
            asr_model = asr_model.to(DEVICE)
        
        log.info(f"✓ NeMo ASR model '{model_name}' loaded successfully on {DEVICE.type.upper()}")
        return asr_model
        
    except Exception as e:
        log.error(f"Failed to initialize NeMo ASR model '{model_name}': {e}")
        return None


# --- Noise Classifier ---
class NoiseClassifier:
    """Classifies audio segments as 'clean' or 'noisy' using a Hugging Face transformer model."""

    def __init__(
        self, model_id: str = "speechbrain/urbansound8k_ecapa", device_to_use=DEVICE
    ):
        self.model_id = model_id
        self.device = device_to_use
        self.classifier = None  # Initialize classifier as None, load on demand
        if not HAVE_TRANSFORMERS:
            log.error(
                "Transformers library not available. NoiseClassifier will not function."
            )

    def load_model(self):
        """Loads the audio classification model into VRAM."""
        if not HAVE_TRANSFORMERS:
            log.debug(
                "Transformers library not found, cannot load noise classification model."
            )
            return

        if self.classifier is None:
            log.info(
                f"Loading noise classification model: {self.model_id} to {self.device.type}"
            )
            if self.device.type == "cuda":
                torch.cuda.empty_cache()  # Free VRAM before loading
            try:
                self.classifier = transformers_pipeline(
                    "audio-classification", model=self.model_id, device=self.device
                )
                log.info(f"[green]✓ Noise classifier '{self.model_id}' loaded.[/]")
            except Exception as e:
                log.error(f"Failed to load noise classifier '{self.model_id}': {e}")
                self.classifier = None  # Ensure it's None on failure

    def unload_model(self):
        """Unloads the audio classification model from VRAM."""
        if self.classifier is not None:
            log.info(f"Unloading noise classification model: {self.model_id}")
            del self.classifier
            self.classifier = None
            if self.device.type == "cuda":
                torch.cuda.empty_cache()
            log.info(f"[green]✓ Noise classifier '{self.model_id}' unloaded.[/]")

    def classify(self, audio_path: str, confidence_threshold: float = 0.3) -> str:
        """
        Classifies the audio file at audio_path.
        Returns 'noisy', 'clean', or 'unknown'.
        Assumes speechbrain/urbansound8k_ecapa or similar model where all output labels are non-speech sounds.
        """
        if not HAVE_TRANSFORMERS:
            return "unknown"

        self.load_model()  # Ensure model is loaded

        if self.classifier is None:
            log.error("Noise classifier model could not be loaded. Cannot classify.")
            return "unknown"

        try:
            if not Path(audio_path).exists() or Path(audio_path).stat().st_size == 0:
                log.error(
                    f"Audio file for classification not found or empty: {audio_path}"
                )
                return "unknown"

            result = self.classifier(audio_path)

            if (
                result
                and isinstance(result, list)
                and result[0]
                and "score" in result[0]
                and "label" in result[0]
            ):
                top_result = result[0]
                log.debug(
                    f"Noise classification for {Path(audio_path).name}: Top label '{top_result['label']}' (score: {top_result['score']:.2f})"
                )
                if top_result["score"] >= confidence_threshold:
                    return "noisy"
                else:
                    return "clean"
            else:
                log.warning(
                    f"Noise classification for {Path(audio_path).name} returned empty or unexpected result: {result}"
                )
                return "unknown"
        except Exception as e:
            log.error(
                f"Error during noise classification for {Path(audio_path).name}: {e}"
            )
            return "unknown"


# --- Pipeline Stages ---


def prepare_reference_audio(
    reference_audio_path_arg: Path, tmp_dir: Path, target_name: str
) -> Path:
    log.info(
        f"Preparing reference audio for '{target_name}' from: {reference_audio_path_arg.name}"
    )
    ensure_dir_exists(tmp_dir)
    processed_ref_filename = (
        f"{safe_filename(target_name)}_reference_processed_16k_mono.wav"
    )
    processed_ref_path = tmp_dir / processed_ref_filename
    if not reference_audio_path_arg.exists():
        raise FileNotFoundError(
            f"Reference audio file not found: {reference_audio_path_arg}"
        )
    try:
        # WeSpeaker and SpeechBrain typically expect 16kHz mono
        ff_trim(
            reference_audio_path_arg,
            processed_ref_path,
            0,
            999999,
            target_sr=16000,
            target_ac=1,
        )
        if not processed_ref_path.exists() or processed_ref_path.stat().st_size == 0:
            raise RuntimeError(
                "Processed reference audio file is empty or was not created."
            )
        log.info(
            f"Processed reference audio (16kHz, mono) saved to: {processed_ref_path.name}"
        )
        return processed_ref_path
    except Exception as e:
        log.error(
            f"Failed to process reference audio '{reference_audio_path_arg.name}': {e}"
        )
        raise


def run_audio_separator_vocal_separation(
    input_audio_file: Path,
    audio_separator: object,
    vocals_output_dir: Path,
    instrumental_output_dir: Path = None,
    chunk_minutes: float = 5.0,
) -> tuple:
    """Performs vocal separation using Audio Separator with Mel-Roformer model.
    
    Args:
        input_audio_file: Path to the input audio file
        audio_separator: Initialized Separator instance with loaded model
        vocals_output_dir: Directory to store the separated vocals
        instrumental_output_dir: Directory to store the separated instrumental (optional)
        chunk_minutes: Unused parameter (kept for compatibility)
    
    Returns:
        Tuple of (vocals_path, instrumental_path), either can be None if separation failed
    """
    if audio_separator is None:
        log.error("Audio separator is not initialized")
        return None, None

    log.info(f"Starting vocal separation with Audio Separator (Mel-Roformer) for: {input_audio_file.name}")
    ensure_dir_exists(vocals_output_dir)
    if instrumental_output_dir:
        ensure_dir_exists(instrumental_output_dir)

    # Output filenames for the separated stems
    vocals_output_filename = (
        vocals_output_dir / f"{input_audio_file.stem}_vocals_bs_roformer.wav"
    )
    
    instrumental_output_filename = None
    if instrumental_output_dir:
        instrumental_output_filename = (
            instrumental_output_dir / f"{input_audio_file.stem}_instrumental_bs_roformer.wav"
        )

    # Check if vocals already exist
    if vocals_output_filename.exists() and vocals_output_filename.stat().st_size > 0:
        log.info(
            f"Found existing Audio Separator vocals, skipping separation: {vocals_output_filename.name}"
        )
        # Check for existing instrumental
        existing_instrumental = None
        if instrumental_output_filename and instrumental_output_filename.exists():
            existing_instrumental = instrumental_output_filename
        return vocals_output_filename, existing_instrumental

    try:
        # Check input audio properties and implement padding if needed
        log.info(f"Processing file: {input_audio_file}")
        
        # Load and check audio properties with librosa
        try:
            import librosa
            audio_data, sr = librosa.load(str(input_audio_file), sr=None)
            log.info(f"Input audio: {len(audio_data)} samples, {sr}Hz, {audio_data.shape}")
            audio_duration_seconds = len(audio_data) / sr
        except Exception as load_err:
            log.warning(f"Could not analyze input audio with librosa: {load_err}")
            audio_duration_seconds = None
        
        # Implement padding logic for audio shorter than 8 seconds
        MIN_AUDIO_DURATION = 8.0  # 8 seconds
        PADDING_BUFFER = 0.05  # 50ms buffer
        effective_min_duration = MIN_AUDIO_DURATION + PADDING_BUFFER
        
        processed_input_path = input_audio_file
        temp_padded_file_path = None
        original_duration_ms = None
        padding_applied = False
        
        # Check if audio is shorter than minimum duration
        if audio_duration_seconds is not None and audio_duration_seconds < effective_min_duration:
            log.info(f"Audio duration {audio_duration_seconds:.2f}s is less than minimum {effective_min_duration:.2f}s. Applying padding...")
            
            try:
                # Load audio with pydub for padding
                original_audio = AudioSegment.from_wav(str(input_audio_file))
                original_duration_ms = len(original_audio)
                
                # Calculate padding needed
                target_duration_ms = int(effective_min_duration * 1000)
                padding_duration_ms = target_duration_ms - original_duration_ms
                
                if padding_duration_ms > 0:
                    # Create silence for padding
                    silence = AudioSegment.silent(duration=padding_duration_ms)
                    padded_audio = original_audio + silence
                    
                    # Create temporary file for padded audio
                    temp_padded_file_path = input_audio_file.parent / f"temp_padded_{input_audio_file.stem}.wav"
                    
                    # Export padded audio
                    padded_audio.export(str(temp_padded_file_path), format="wav")
                    processed_input_path = temp_padded_file_path
                    padding_applied = True
                    
                    log.info(f"Applied {padding_duration_ms}ms padding. Temporary file: {temp_padded_file_path.name}")
                
            except Exception as pad_err:
                log.warning(f"Failed to apply padding: {pad_err}")
                log.info("Proceeding with original audio file...")
                processed_input_path = input_audio_file
        else:
            if audio_duration_seconds is not None:
                log.info(f"Audio duration {audio_duration_seconds:.2f}s is sufficient. No padding needed.")

        # Create a temporary file with proper format for the model if needed
        temp_input_file = input_audio_file.parent / f"temp_for_separator_{input_audio_file.stem}.wav"

        # Define output names for the separated stems
        output_names = {
            "Vocals": vocals_output_filename.stem,
            "Instrumental": f"{input_audio_file.stem}_instrumental_bs_roformer"
        }          # Perform separation on the processed input (potentially padded)
        log.info(f"Starting separation process for: {processed_input_path.name}")
        
        try:
            # Use separate method with the processed input path
            output_files = audio_separator.separate([str(processed_input_path)])
            
            if not output_files:
                log.error("No output files returned from audio_separator.separate()")
                # Clean up temporary padded file if it was created
                if temp_padded_file_path and temp_padded_file_path.exists():
                    temp_padded_file_path.unlink()
                return None, None
                
        except Exception as sep_err:
            log.error(f"Separation process failed: {sep_err}")
            log.info("Trying alternative separation approach...")
              # Try with different parameters or fallback
            try:
                # Alternative approach - let audio-separator handle file names
                separator_temp_dir = input_audio_file.parent / "temp_separator_output"
                separator_temp_dir.mkdir(exist_ok=True)
                  # Set output directory for the separator
                audio_separator.output_dir = str(separator_temp_dir)
                output_files = audio_separator.separate([str(processed_input_path)])
                
            except Exception as sep_err2:
                log.error(f"Alternative separation also failed: {sep_err2}")
                return None, None
        
        vocals_file = None
        instrumental_file = None
        
        # Process the output files - audio-separator typically outputs with specific naming
        for file_path in output_files:
            file_path_obj = Path(file_path)
            log.info(f"Processing separator output: {file_path_obj.name}")
            
            # Check for vocals (common patterns: vocals, voice, Vocals)
            if any(keyword in file_path_obj.name.lower() for keyword in ['vocals', 'voice']):
                # Move vocals to the correct directory
                try:
                    if file_path_obj != vocals_output_filename:
                        shutil.move(str(file_path_obj), str(vocals_output_filename))
                    vocals_file = vocals_output_filename
                    log.info(f"Moved vocals file to: {vocals_output_filename}")
                except Exception as move_err:
                    log.warning(f"Failed to move vocals file: {move_err}")
                    vocals_file = file_path_obj
                
            # Check for instrumental (common patterns: instrumental, music, accompaniment)
            elif any(keyword in file_path_obj.name.lower() for keyword in ['instrumental', 'music', 'accompaniment']):
                # Move instrumental to the correct directory if specified
                if instrumental_output_filename:
                    try:
                        if file_path_obj != instrumental_output_filename:
                            shutil.move(str(file_path_obj), str(instrumental_output_filename))
                        instrumental_file = instrumental_output_filename
                        log.info(f"Moved instrumental file to: {instrumental_output_filename}")
                    except Exception as move_err:
                        log.warning(f"Failed to move instrumental file: {move_err}")
                        instrumental_file = file_path_obj
                else:
                    # If no instrumental directory specified, just note the file
                    instrumental_file = file_path_obj
                    log.info(f"Instrumental file available at: {file_path_obj}")
            
            else:
                log.info(f"Unknown output file type: {file_path_obj.name}")
        
        # Verify outputs
        if vocals_file and vocals_file.exists():
            log.info(f"✓ Vocal separation completed: {vocals_file.name}")
        else:
            log.warning("Failed to create vocals output")
            vocals_file = None
            
        if instrumental_file and instrumental_file.exists():
            log.info(f"✓ Instrumental separation completed: {instrumental_file.name}")
        else:
            log.warning("Failed to create instrumental output")
            instrumental_file = None
        
        # Trim padding from output files if padding was applied
        if padding_applied and original_duration_ms is not None:
            log.info("Trimming padding from separated output files...")
            
            # Trim vocals file if it exists
            if vocals_file and vocals_file.exists():
                try:
                    vocals_audio = AudioSegment.from_wav(str(vocals_file))
                    trimmed_vocals = vocals_audio[:original_duration_ms]
                    trimmed_vocals.export(str(vocals_file), format="wav")
                    log.info(f"Trimmed padding from vocals file: {vocals_file.name}")
                except Exception as trim_err:
                    log.warning(f"Failed to trim padding from vocals file: {trim_err}")
            
            # Trim instrumental file if it exists
            if instrumental_file and instrumental_file.exists():
                try:
                    instrumental_audio = AudioSegment.from_wav(str(instrumental_file))
                    trimmed_instrumental = instrumental_audio[:original_duration_ms]
                    trimmed_instrumental.export(str(instrumental_file), format="wav")
                    log.info(f"Trimmed padding from instrumental file: {instrumental_file.name}")
                except Exception as trim_err:
                    log.warning(f"Failed to trim padding from instrumental file: {trim_err}")
        
        # Clean up temporary padded file if it was created
        if temp_padded_file_path and temp_padded_file_path.exists():
            try:
                temp_padded_file_path.unlink()
                log.info(f"Cleaned up temporary padded file: {temp_padded_file_path.name}")
            except Exception as cleanup_err:
                log.warning(f"Failed to clean up temporary padded file: {cleanup_err}")
          # Clean up temporary file if created
        if 'temp_input_file' in locals() and temp_input_file.exists():
            temp_input_file.unlink()
        
        return vocals_file, instrumental_file
            
    except Exception as e:
        log.error(f"Audio Separator vocal separation failed: {e}")
        # Clean up temporary padded file if it was created
        if 'temp_padded_file_path' in locals() and temp_padded_file_path and temp_padded_file_path.exists():
            try:
                temp_padded_file_path.unlink()
                log.info(f"Cleaned up temporary padded file after error: {temp_padded_file_path.name}")
            except Exception as cleanup_err:
                log.warning(f"Failed to clean up temporary padded file after error: {cleanup_err}")
        # Clean up temporary file if created
        if 'temp_input_file' in locals() and temp_input_file.exists():
            temp_input_file.unlink()
        return None, None


def diarize_audio(
    input_audio_file: Path,
    tmp_dir: Path,
    huggingface_token: str,
    model_config: dict,
    dry_run: bool = False,
) -> Annotation | None:
    # PyAnnote 3.1 is the target
    model_name = model_config.get("diar_model", "pyannote/speaker-diarization-3.1")
    # Ensure it does not use 3.0, even if specified in args by mistake. Forcing 3.1.
    if "3.0" in model_name:
        log.warning(
            f"Requested diarization model '{model_name}' seems to be v3.0. Upgrading to 'pyannote/speaker-diarization-3.1'."
        )
        model_name = "pyannote/speaker-diarization-3.1"

    hyper_params = model_config.get("diar_hyperparams", {})
    log.info(
        f"Starting speaker diarization for: {input_audio_file.name} (Model: {model_name})"
    )
    if DEVICE.type == "cuda":
        torch.cuda.empty_cache()
    ensure_dir_exists(tmp_dir)
    if hyper_params:
        log.info(f"With diarization hyperparameters: {hyper_params}")

    try:
        pipeline = PyannotePipeline.from_pretrained(
            model_name, use_auth_token=huggingface_token
        )
        if hasattr(pipeline, "to") and callable(getattr(pipeline, "to")):
            pipeline = pipeline.to(DEVICE)
        log.info(f"Diarization model '{model_name}' loaded to {DEVICE.type.upper()}.")
    except Exception as e:
        log.error(f"[bold red]Error loading diarization model '{model_name}': {e}[/]")
        log.error(
            "Please ensure you have accepted the model's terms on Hugging Face and your token is correct."
        )
        return None  # Changed from raise to allow pipeline to potentially continue or handle

    target_audio_for_processing = input_audio_file
    if dry_run:
        cut_audio_file_path = tmp_dir / f"{input_audio_file.stem}_60s_diar_dryrun.wav"
        log.warning(
            f"[DRY-RUN] Using first 60s for diarization. Temp: {cut_audio_file_path.name}"
        )
        try:
            # Diarization models typically expect 16kHz
            ff_trim(input_audio_file, cut_audio_file_path, 0, 60, target_sr=16000)
            target_audio_for_processing = cut_audio_file_path
        except Exception as e:
            log.error(
                f"Failed to create dry-run audio for diarization: {e}. Using full audio."
            )

    log.info(
        f"Running diarization on {DEVICE.type.upper()} for {target_audio_for_processing.name}..."
    )
    try:
        with Progress(
            SpinnerColumn(),
            TextColumn("[progress.description]{task.description}"),
            TimeElapsedColumn(),
            console=console,
        ) as progress:
            task = progress.add_task("Diarizing...", total=None)
            # PyAnnote pipeline expects 'audio' key to be path string
            diarization_result = pipeline(
                {
                    "uri": target_audio_for_processing.stem,
                    "audio": str(target_audio_for_processing),
                },
                **hyper_params,
            )
            progress.update(task, completed=1, total=1)
        num_speakers = len(diarization_result.labels())
        total_speech_duration = diarization_result.get_timeline().duration()
        log.info(
            f"[green]✓ Diarization complete.[/] Found {num_speakers} speaker labels. Total speech: {format_duration(total_speech_duration)}."
        )
        if num_speakers == 0:
            log.warning("Diarization resulted in zero speakers.")
        return diarization_result
    except RuntimeError as e:
        if "CUDA out of memory" in str(e) and DEVICE.type == "cuda":
            log.error("[bold red]CUDA out of memory during diarization![/]")
            torch.cuda.empty_cache()
            log.warning("Attempting diarization on CPU (slower)...")
            try:
                pipeline = pipeline.to(torch.device("cpu"))
                log.info("Switched diarization pipeline to CPU.")
                with Progress(
                    SpinnerColumn(),
                    TextColumn("[progress.description]{task.description}"),
                    TimeElapsedColumn(),
                    console=console,
                ) as p_cpu:
                    task_cpu = p_cpu.add_task("Diarizing (CPU)...", total=None)
                    res_cpu = pipeline(
                        {
                            "uri": target_audio_for_processing.stem,
                            "audio": str(target_audio_for_processing),
                        },
                        **hyper_params,
                    )
                    p_cpu.update(task_cpu, completed=1, total=1)
                log.info(
                    f"[green]✓ Diarization (CPU) complete.[/] Found {len(res_cpu.labels())} spk. Total speech: {format_duration(res_cpu.get_timeline().duration())}."
                )
                return res_cpu
            except Exception as cpu_e:
                log.error(
                    f"Diarization failed on GPU (OOM) and subsequently on CPU: {cpu_e}"
                )
                return None
        else:
            log.error(f"Runtime error during diarization: {e}")
            return None
    except Exception as e:
        log.error(f"Unexpected error during diarization: {e}")
        return None


def detect_overlapped_regions(
    input_audio_file: Path,
    tmp_dir: Path,
    huggingface_token: str,
    osd_model_name: str = "pyannote/overlapped-speech-detection",  # Default OSD from original code
    dry_run: bool = False,
) -> Timeline | None:
    log.info(f"Starting OSD for: {input_audio_file.name} (OSD Model: {osd_model_name})")
    if DEVICE.type == "cuda":
        torch.cuda.empty_cache()
    ensure_dir_exists(tmp_dir)

    osd_pipeline_instance = None
    # Hyperparameters for OverlappedSpeechDetection from pyannote.audio.pipelines.segmentation.Pipeline
    # These are defaults if segmentation model is used.
    default_osd_hyperparameters = {
        "onset": 0.5,
        "offset": 0.5,
        "min_duration_on": 0.05,
        "min_duration_off": 0.05,
        # For OSD, we are interested in segments with 2 or more speakers.
        # These can be tuned.
        "segmentation_min_duration_off": 0.0,  # from pyannote.audio.pipelines.utils
    }

    try:
        # pyannote/overlapped-speech-detection is a dedicated pipeline
        if osd_model_name == "pyannote/overlapped-speech-detection":
            log.info(f"Loading dedicated OSD pipeline: '{osd_model_name}'...")
            osd_pipeline_instance = PyannotePipeline.from_pretrained(
                osd_model_name, use_auth_token=huggingface_token
            )
        # pyannote/segmentation-3.0 (or similar like voicefixer/mdx23c-segmentation) are base models
        # that can be wrapped by OverlappedSpeechDetection pipeline.
        elif (
            osd_model_name.startswith("pyannote/segmentation")
            or "segmentation" in osd_model_name
        ):
            log.info(
                f"Loading '{osd_model_name}' as base segmentation model for OSD pipeline..."
            )
            segmentation_model = PyannoteModel.from_pretrained(
                osd_model_name, use_auth_token=huggingface_token
            )
            osd_pipeline_instance = PyannoteOSDPipeline(
                segmentation=segmentation_model,
                # device=DEVICE # OSDPipeline takes device here
            )
            # OSDPipeline needs instantiation of params if not set
            osd_pipeline_instance.instantiate(default_osd_hyperparameters)
            log.info(
                f"Instantiated OverlappedSpeechDetection pipeline (from '{osd_model_name}') with parameters: {default_osd_hyperparameters}."
            )
        else:  # Fallback for other potential pipeline types, though less common for OSD
            log.warning(
                f"OSD model string '{osd_model_name}' not recognized as a specific type. "
                "Attempting to load as a generic PyannotePipeline. This may not yield overlap directly."
            )
            osd_pipeline_instance = PyannotePipeline.from_pretrained(
                osd_model_name, use_auth_token=huggingface_token
            )

        if osd_pipeline_instance is None:
            raise RuntimeError(
                f"Failed to load or instantiate OSD pipeline for '{osd_model_name}'. Instance is None."
            )

        # Move to device
        if hasattr(osd_pipeline_instance, "to") and callable(
            getattr(osd_pipeline_instance, "to")
        ):
            log.debug(
                f"Moving OSD pipeline for '{osd_model_name}' to {DEVICE.type.upper()}"
            )
            osd_pipeline_instance = osd_pipeline_instance.to(DEVICE)
        # If it's an OSDPipeline, the model is 'segmentation_model' or 'segmentation' (check pyannote version)
        elif hasattr(osd_pipeline_instance, "segmentation_model") and hasattr(
            osd_pipeline_instance.segmentation_model, "to"
        ):
            log.debug(
                f"Moving OSD pipeline's segmentation_model to {DEVICE.type.upper()}"
            )
            osd_pipeline_instance.segmentation_model = (
                osd_pipeline_instance.segmentation_model.to(DEVICE)
            )
        elif hasattr(osd_pipeline_instance, "segmentation") and hasattr(
            osd_pipeline_instance.segmentation, "to"
        ):  # segmentation is the model instance
            log.debug(
                f"Moving OSD pipeline's segmentation (model) to {DEVICE.type.upper()}"
            )
            osd_pipeline_instance.segmentation = osd_pipeline_instance.segmentation.to(
                DEVICE
            )

        log.info(
            f"OSD model/pipeline '{osd_model_name}' successfully prepared on {DEVICE.type.upper()}."
        )

    except Exception as e:
        log.error(
            f"[bold red]Fatal error loading/instantiating OSD model/pipeline '{osd_model_name}': {type(e).__name__} - {e}[/]"
        )
        # ... (error details from original code) ...
        return None  # Changed from raise

    target_audio_for_processing = input_audio_file
    if dry_run:
        cut_audio_file_path = tmp_dir / f"{input_audio_file.stem}_60s_osd_dryrun.wav"
        log.warning(
            f"[DRY-RUN] Using first 60s for OSD. Temp: {cut_audio_file_path.name}"
        )
        try:
            # OSD models also typically expect 16kHz
            ff_trim(input_audio_file, cut_audio_file_path, 0, 60, target_sr=16000)
            target_audio_for_processing = cut_audio_file_path
        except Exception as e:
            log.error(f"Failed to create dry-run audio for OSD: {e}. Using full audio.")

    log.info(
        f"Running OSD on {DEVICE.type.upper()} for {target_audio_for_processing.name}..."
    )
    try:
        with Progress(
            SpinnerColumn(),
            TextColumn("[progress.description]{task.description}"),
            TimeElapsedColumn(),
            console=console,
        ) as progress:
            task = progress.add_task("Detecting overlaps...", total=None)
            # PyAnnote pipeline expects 'audio' key to be path string
            osd_annotation_or_timeline = osd_pipeline_instance(
                {
                    "uri": target_audio_for_processing.stem,
                    "audio": str(target_audio_for_processing),
                }
            )
            progress.update(task, completed=1, total=1)

        overlap_timeline = Timeline()
        # OSDPipeline directly returns a Timeline of overlapped regions.
        # Generic pipelines return an Annotation.
        if isinstance(osd_annotation_or_timeline, Timeline):
            overlap_timeline = osd_annotation_or_timeline
            log.info(
                "OSD pipeline returned a Timeline directly (expected for OverlappedSpeechDetection)."
            )
        elif isinstance(osd_annotation_or_timeline, Annotation):
            osd_annotation = osd_annotation_or_timeline
            # Logic from original code to extract overlap from Annotation
            if "overlap" in osd_annotation.labels():
                overlap_timeline.update(osd_annotation.label_timeline("overlap"))
            # ... (other label checking logic from original code if 'overlap' not present) ...
            else:  # Try to infer from segmentation model output (e.g., speaker count > 1)
                labels_from_osd = osd_annotation.labels()
                log.debug(
                    f"OSD with '{osd_model_name}' did not directly yield 'overlap' label from Annotation. Checking other labels: {labels_from_osd}"
                )
                found_overlap_in_annotation = False
                for label in labels_from_osd:
                    # For segmentation models (e.g. pyannote/segmentation-3.0), labels might be 'speakerN', 'noise', 'speech'.
                    # Or it might give speaker counts like 'SPEAKER_00+SPEAKER_01', '2speakers'.
                    # This part needs careful checking based on the actual model's output labels.
                    # A common pattern from segmentation models used in OSDPipeline is labels like 'overlap' or counting speakers.
                    if (
                        "overlap" in label.lower()
                    ):  # Check if any label contains 'overlap'
                        overlap_timeline.update(osd_annotation.label_timeline(label))
                        found_overlap_in_annotation = True
                        log.info(f"Using label '{label}' from Annotation as overlap.")
                        break
                    # Try to infer from speaker count in label (e.g. from a segmentation model that counts speakers)
                    try:  # Example: 'speaker_count_2', '2_speakers_MIX', 'INTERSECTION'
                        if (
                            re.search(r"(\d+)\s*speaker", label, re.IGNORECASE)
                            and int(
                                re.search(
                                    r"(\d+)\s*speaker", label, re.IGNORECASE
                                ).group(1)
                            )
                            >= 2
                        ):
                            overlap_timeline.update(
                                osd_annotation.label_timeline(label)
                            )
                            found_overlap_in_annotation = True
                            break
                        if (
                            "+" in label
                            or "intersection" in label.lower()
                            or "overlap" in label.lower()
                        ):  # Heuristic for multi-speaker labels
                            overlap_timeline.update(
                                osd_annotation.label_timeline(label)
                            )
                            found_overlap_in_annotation = True
                            break
                    except (ValueError, AttributeError):
                        pass
                if not found_overlap_in_annotation and labels_from_osd:
                    log.warning(
                        f"Could not determine specific overlap label from Annotation via '{osd_model_name}'. Labels: {labels_from_osd}. No overlap inferred from this Annotation."
                    )

        else:
            log.error(
                f"OSD pipeline returned an unexpected type: {type(osd_annotation_or_timeline)}. Expected Timeline or Annotation."
            )
            return Timeline()  # Return empty timeline

        overlap_timeline = (
            overlap_timeline.support()
        )  # Merge overlapping segments within the timeline
        total_overlap_duration = overlap_timeline.duration()
        log.info(
            f"[green]✓ Overlap detection complete.[/] Total overlap: {format_duration(total_overlap_duration)}."
        )
        if total_overlap_duration == 0:
            log.info(
                "No overlapped speech detected by OSD model or inferred from its output."
            )
        return overlap_timeline

    except RuntimeError as e:  # GPU OOM
        if "CUDA out of memory" in str(e) and DEVICE.type == "cuda":
            log.error("[bold red]CUDA out of memory during OSD![/]")
            torch.cuda.empty_cache()
            log.warning("Attempting OSD on CPU (slower)...")
            cpu_device = torch.device("cpu")
            try:
                osd_pipeline_cpu = None
                # Re-initialize OSD pipeline for CPU
                if osd_model_name == "pyannote/overlapped-speech-detection":
                    osd_pipeline_cpu = PyannotePipeline.from_pretrained(
                        osd_model_name, use_auth_token=huggingface_token
                    ).to(cpu_device)
                elif (
                    osd_model_name.startswith("pyannote/segmentation")
                    or "segmentation" in osd_model_name
                ):
                    segmentation_model_cpu = PyannoteModel.from_pretrained(
                        osd_model_name, use_auth_token=huggingface_token
                    ).to(cpu_device)
                    osd_pipeline_cpu = PyannoteOSDPipeline(
                        segmentation=segmentation_model_cpu
                    )
                    osd_pipeline_cpu.instantiate(default_osd_hyperparameters)
                else:  # Generic
                    osd_pipeline_cpu = PyannotePipeline.from_pretrained(
                        osd_model_name, use_auth_token=huggingface_token
                    ).to(cpu_device)

                if osd_pipeline_cpu is None:
                    raise RuntimeError(
                        "Failed to create OSD pipeline for CPU fallback."
                    )
                log.info("Switched OSD pipeline to CPU.")
                with Progress(
                    SpinnerColumn(),
                    TextColumn("[progress.description]{task.description}"),
                    TimeElapsedColumn(),
                    console=console,
                ) as p_cpu:
                    task_cpu = p_cpu.add_task("Detecting overlaps (CPU)...", total=None)
                    osd_res_cpu = osd_pipeline_cpu(
                        {
                            "uri": target_audio_for_processing.stem,
                            "audio": str(target_audio_for_processing),
                        }
                    )
                    p_cpu.update(task_cpu, completed=1, total=1)

                ov_tl_cpu = Timeline()
                if isinstance(osd_res_cpu, Timeline):
                    ov_tl_cpu = osd_res_cpu
                elif isinstance(osd_res_cpu, Annotation):
                    # Extract from annotation as in GPU block
                    if "overlap" in osd_res_cpu.labels():
                        ov_tl_cpu.update(osd_res_cpu.label_timeline("overlap"))
                    # ... (other label checking) ...
                ov_tl_cpu = ov_tl_cpu.support()
                log.info(
                    f"[green]✓ OSD (CPU) complete.[/] Total overlap: {format_duration(ov_tl_cpu.duration())}."
                )
                return ov_tl_cpu

            except Exception as cpu_e:
                log.error(f"OSD failed on GPU (OOM) and subsequently on CPU: {cpu_e}")
                return Timeline()  # Return empty on error
        else:  # Other runtime errors
            log.error(f"Runtime error during OSD: {e}")
            return Timeline()
    except Exception as e:
        log.error(f"An unexpected error occurred during OSD processing: {e}")
        return Timeline()


def identify_target_speaker(
    annotation: Annotation,
    input_audio_file: Path,  # Audio file from which segments are derived (e.g., Audio Separator output)
    processed_reference_file: Path,  # Reference audio (16kHz mono)
    target_name: str,
    wespeaker_rvector_model,  # WeSpeaker Deep r-vector model instance
) -> str | None:
    log.info(
        f"Identifying '{target_name}' among diarized speakers using WeSpeaker Deep r-vector and reference: {processed_reference_file.name}"
    )

    if wespeaker_rvector_model is None:
        log.error(
            "WeSpeaker r-vector model not available for speaker identification. Cannot proceed."
        )
        return None
    if not processed_reference_file.exists():
        log.error(
            f"Processed reference audio not found: {processed_reference_file}. Cannot ID target."
        )
        return None

    try:
        ref_embedding = wespeaker_rvector_model.extract_embedding(
            str(processed_reference_file)
        )
        log.debug(
            f"Reference embedding for '{target_name}' extracted, shape: {ref_embedding.shape}"
        )
    except Exception as e:
        log.error(
            f"Failed to extract embedding from reference audio '{processed_reference_file.name}' using WeSpeaker: {e}"
        )
        return None

    # Create a temporary directory for speaker segment audio files
    # This is because WeSpeaker model.extract_embedding expects file paths
    with tempfile.TemporaryDirectory(
        prefix="speaker_id_segs_", dir=Path(processed_reference_file).parent
    ) as temp_seg_dir_str:
        temp_seg_dir = Path(temp_seg_dir_str)

        speaker_similarities = {}
        unique_speaker_labels = annotation.labels()
        if not unique_speaker_labels:
            log.error(
                "Diarization produced no speaker labels. Cannot identify target speaker."
            )
            return None

        log.info(
            f"Comparing reference of '{target_name}' with {len(unique_speaker_labels)} diarized speakers using WeSpeaker r-vector."
        )        # We need to extract audio segments for each speaker.
        # The input_audio_file is the source (e.g., Audio Separator output or original).
        # Segments from diarization are relative to this input_audio_file.
        # WeSpeaker expects 16kHz for its pre-trained models. Ensure segments are 16kHz.
        # The diarization itself should have run on 16kHz audio, so segment times are for that.
        # Audio Separator output SR might be different, so resampling of segments might be needed if input_audio_file is Audio Separator output.
        # For simplicity, assume input_audio_file is already at a common SR or ff_slice handles it.
        # It's safer to always resample segments to 16kHz for WeSpeaker.

        for spk_label in unique_speaker_labels:
            speaker_segments_timeline = annotation.label_timeline(spk_label)
            if not speaker_segments_timeline:
                log.debug(
                    f"Speaker label '{spk_label}' has no speech segments. Skipping."
                )
                continue            # Concatenate first N seconds of speech for this speaker to create a representative sample
            MAX_EMBED_DURATION_PER_SPEAKER = 20.0  # seconds
            current_duration_for_embedding = 0.0

            temp_speaker_audio_list = []

            for i, seg in enumerate(speaker_segments_timeline):
                if current_duration_for_embedding >= MAX_EMBED_DURATION_PER_SPEAKER:
                    break                # Slice segment from input_audio_file and resample to 16kHz for WeSpeaker
                temp_seg_path = temp_seg_dir / f"{safe_filename(spk_label)}_seg_{i}.wav"
                try:
                    # ff_slice_smart will handle intelligent chunking if needed
                    ff_slice_smart(
                        input_audio_file,
                        temp_seg_path,
                        seg.start,
                        seg.end,
                        target_sr=16000,
                        target_ac=1,
                    )
                    if temp_seg_path.exists() and temp_seg_path.stat().st_size > 0:
                        temp_speaker_audio_list.append(temp_seg_path)
                        current_duration_for_embedding += (
                            seg.duration
                        )  # Using original segment duration for tracking
                    else:
                        log.warning(
                            f"Failed to create/empty slice for speaker ID: {temp_seg_path.name}"
                        )
                except Exception as e_slice:
                    log.warning(
                        f"Slicing segment {i} for speaker {spk_label} failed: {e_slice}"
                    )

            if not temp_speaker_audio_list:
                log.debug(
                    f"No valid audio segments extracted for speaker '{spk_label}' for embedding. Similarity set to 0."
                )
                speaker_similarities[spk_label] = 0.0
                continue            # Create a single audio file for this speaker by concatenating the temp segments
            speaker_concat_audio_path = (
                temp_seg_dir / f"{safe_filename(spk_label)}_concat_for_embed.wav"
            )
            if (
                len(temp_speaker_audio_list) == 1
            ):  # If only one segment, just use it (rename for consistency)
                shutil.copy(temp_speaker_audio_list[0], speaker_concat_audio_path)
            else:
                concat_list_file = (
                    temp_seg_dir / f"{safe_filename(spk_label)}_concat_list.txt"
                )
                with open(concat_list_file, "w", encoding="utf-8") as f:
                    for p in temp_speaker_audio_list:
                        f.write(f"file '{p.resolve().as_posix()}'\n")
                try:
                    (
                        ffmpeg.input(str(concat_list_file), format="concat", safe=0)
                        .output(
                            str(speaker_concat_audio_path),
                            acodec="pcm_s16le",
                            ar=16000,
                            ac=1,
                        )
                        .overwrite_output()
                        .run(quiet=True, capture_stdout=True, capture_stderr=True)
                    )
                except ffmpeg.Error as e_concat:
                    log.warning(
                        f"ffmpeg concat failed for speaker {spk_label} embedding audio: {e_concat.stderr.decode() if e_concat.stderr else 'ffmpeg error'}. Similarity set to 0."
                    )
                    speaker_similarities[spk_label] = 0.0
                    continue

            if (
                speaker_concat_audio_path.exists()
                and speaker_concat_audio_path.stat().st_size > 0
            ):
                try:
                    spk_embedding = wespeaker_rvector_model.extract_embedding(
                        str(speaker_concat_audio_path)
                    )
                    similarity = cos(
                        ref_embedding, spk_embedding
                    )  # Using common.cos for numpy arrays
                    speaker_similarities[spk_label] = similarity
                except Exception as e_embed:
                    log.warning(
                        f"Error extracting WeSpeaker embedding for speaker '{spk_label}': {e_embed}. Similarity set to 0."
                    )
                    speaker_similarities[spk_label] = 0.0
            else:
                log.debug(
                    f"Concatenated audio for speaker '{spk_label}' embedding is missing or empty. Similarity set to 0."
                )
                speaker_similarities[spk_label] = 0.0

    if not speaker_similarities:
        log.error(
            f"Speaker similarity calculation failed for all speakers for '{target_name}'."
        )
        return None

    if all(score == 0.0 for score in speaker_similarities.values()):
        log.error(
            f"[bold red]All WeSpeaker similarity scores are zero for '{target_name}'. Cannot reliably ID target.[/]"
        )
        # Fallback: pick the first speaker label or a placeholder if desired. For now, indicate failure.
        best_match_label = (
            unique_speaker_labels[0] if unique_speaker_labels else "UNKNOWN_SPEAKER"
        )
        max_similarity_score = 0.0
        log.warning(
            f"Arbitrarily assigning '{best_match_label}' due to all zero scores (this is a guess)."
        )
    else:
        best_match_label = max(speaker_similarities, key=speaker_similarities.get)
        max_similarity_score = speaker_similarities[best_match_label]

    log.info(
        f"[green]✓ Identified '{target_name}' as diarization label → [bold]{best_match_label}[/] (WeSpeaker r-vector sim: {max_similarity_score:.4f})[/]"
    )

    sim_table = Table(
        title=f"WeSpeaker r-vector Similarities to '{target_name}' Reference",
        show_lines=True,
        highlight=True,
    )
    sim_table.add_column("Diarized Speaker Label", style="cyan", justify="center")
    sim_table.add_column("Similarity Score", style="magenta", justify="center")
    for spk, score in sorted(
        speaker_similarities.items(), key=lambda item: item[1], reverse=True
    ):
        sim_table.add_row(
            spk,
            f"{score:.4f}",
            style="bold yellow on bright_black" if spk == best_match_label else "",
        )
    console.print(sim_table)

    return best_match_label


def merge_nearby_segments(
    segments_to_merge: list[Segment], max_allowed_gap: float = DEFAULT_MAX_MERGE_GAP
) -> list[Segment]:
    if not segments_to_merge:
        return []
    # Sort segments by start time
    sorted_segments = sorted(list(segments_to_merge), key=lambda s: s.start)
    if not sorted_segments:
        return []  # Should not happen if segments_to_merge was not empty

    merged_timeline = Timeline()
    if not sorted_segments:
        return []

    current_merged_segment = sorted_segments[0]
    for next_segment in sorted_segments[1:]:
        # If next_segment starts within max_allowed_gap of current_merged_segment's end
        if (next_segment.start <= current_merged_segment.end + max_allowed_gap) and (
            next_segment.end > current_merged_segment.end
        ):  # And it extends the current segment
            current_merged_segment = Segment(
                current_merged_segment.start, next_segment.end
            )
        elif (
            next_segment.start > current_merged_segment.end + max_allowed_gap
        ):  # Gap is too large
            merged_timeline.add(current_merged_segment)
            current_merged_segment = next_segment
        # If next_segment is completely within current_merged_segment or starts before but ends earlier, it's usually handled by Timeline.support() or prior logic.
        # This simple merge focuses on extending or starting new.

    merged_timeline.add(current_merged_segment)  # Add the last merged segment
    return list(
        merged_timeline.support()
    )  # .support() merges overlapping segments within the timeline


def filter_segments_by_duration(
    segments_to_filter: list[Segment], min_req_duration: float = DEFAULT_MIN_SEGMENT_SEC
) -> list[Segment]:
    return [seg for seg in segments_to_filter if seg.duration >= min_req_duration]


def check_voice_activity(
    audio_path: Path, min_speech_ratio: float = 0.6, vad_threshold: float = 0.5
) -> bool:
    """Checks voice activity in an audio file using Silero-VAD."""
    try:
        y, sr = librosa.load(
            audio_path, sr=16000, mono=True
        )  # Silero VAD expects 16kHz
    except Exception as e:
        log.debug(
            f"VAD: Librosa load failed for {audio_path.name}: {e}. Assuming no voice activity."
        )
        return False
    if len(y) == 0:
        log.debug(
            f"VAD: Audio file {audio_path.name} is empty. Assuming no voice activity."
        )
        return False
    try:
        # Silero VAD model loading (cached by torch.hub)
        vad_model, utils = torch.hub.load(
            repo_or_dir="snakers4/silero-vad",
            model="silero_vad",
            force_reload=False,
            trust_repo=True,
            verbose=False,
            onnx=False,
        )
        (get_speech_timestamps, _, read_audio, _, _) = (
            utils  # read_audio is not used here as we load with librosa
        )
        vad_model.to(DEVICE)  # Move model to appropriate device
    except Exception as e:
        log.warning(
            f"VAD: Silero-VAD model loading failed: {e}. Skipping VAD for {audio_path.name}, assuming active speech."
        )
        return True

    try:
        audio_tensor = torch.FloatTensor(y).to(DEVICE)
        # Silero VAD model expects sample rates 16000, 8000 or 48000Hz. We loaded at 16000Hz.
        speech_timestamps = get_speech_timestamps(
            audio_tensor, vad_model, sampling_rate=16000, threshold=vad_threshold
        )

        speech_duration_samples = sum(d["end"] - d["start"] for d in speech_timestamps)
        speech_duration_sec = speech_duration_samples / 16000
        total_duration_sec = len(y) / 16000

        ratio = (
            speech_duration_sec / total_duration_sec if total_duration_sec > 0 else 0.0
        )
        log.debug(
            f"VAD for {audio_path.name}: Speech Ratio {ratio:.2f} (Speech: {speech_duration_sec:.2f}s / Total: {total_duration_sec:.2f}s)"
        )
        return ratio >= min_speech_ratio
    except Exception as e:
        log.warning(
            f"VAD: Error processing {audio_path.name} with Silero-VAD: {e}. Assuming active speech."
        )
        return True


def verify_speaker_segment(
    segment_audio_path: Path,  # Path to the segment to verify (must be 16kHz mono for models)
    reference_audio_path: Path,  # Path to the reference audio (must be 16kHz mono)
    wespeaker_models: dict,  # Dict containing 'rvector' and 'gemini' WeSpeaker model instances
    speechbrain_sb_model,  # SpeechBrain ECAPA-TDNN model instance
    verification_strategy: str = "weighted_average",  # or "sequential_gauntlet" (not fully implemented)
) -> tuple[float, dict]:
    """
    Performs multi-stage speaker verification on an audio segment.
    Ensures input paths (segment_audio_path, reference_audio_path) are 16kHz mono.
    """
    scores = {
        "wespeaker_rvector": 0.0,
        "speechbrain_ecapa": 0.0,
        "wespeaker_gemini": 0.0,
        "voice_activity_factor": 0.1,  # Default to low if VAD fails or no activity
    }
    seg_name = segment_audio_path.name

    # Ensure reference and segment audio are suitable for models (16kHz, mono)
    # This function assumes they are already prepared. If not, they should be converted before calling.

    # --- Stage 1: WeSpeaker Deep r-vector ---
    if wespeaker_models and wespeaker_models.get("rvector"):
        try:
            ws_rvector_model = wespeaker_models["rvector"]
            # WeSpeaker expects file paths.
            ref_emb = ws_rvector_model.extract_embedding(str(reference_audio_path))
            seg_emb = ws_rvector_model.extract_embedding(str(segment_audio_path))
            scores["wespeaker_rvector"] = cos(ref_emb, seg_emb)
            log.debug(
                f"WeSpeaker r-vector score for {seg_name}: {scores['wespeaker_rvector']:.4f}"
            )
        except Exception as e:
            log.warning(f"WeSpeaker r-vector verification failed for {seg_name}: {e}")

    # --- Stage 2: SpeechBrain ECAPA-TDNN ---
    if (
        speechbrain_sb_model and HAVE_SPEECHBRAIN
    ):  # HAVE_SPEECHBRAIN check is redundant if model is passed
        try:
            # SpeechBrain's verify_files loads audio and handles internal resampling if needed.
            # Assumes reference_audio_path and segment_audio_path are valid paths.
            ref_path_str = str(reference_audio_path.resolve()).replace("\\", "/")
            seg_path_str = str(segment_audio_path.resolve()).replace("\\", "/")
            score_tensor, _ = speechbrain_sb_model.verify_files(
                ref_path_str, seg_path_str
            )
            scores["speechbrain_ecapa"] = score_tensor.item()
            log.debug(
                f"SpeechBrain ECAPA-TDNN score for {seg_name}: {scores['speechbrain_ecapa']:.4f}"
            )
        except Exception as e:
            log.warning(
                f"SpeechBrain ECAPA-TDNN verification failed for {seg_name}: {e}"
            )

    # --- Stage 3: WeSpeaker Golden Gemini DF-ResNet ---
    if wespeaker_models and wespeaker_models.get("gemini"):
        try:
            ws_gemini_model = wespeaker_models["gemini"]
            ref_emb_gemini = ws_gemini_model.extract_embedding(
                str(reference_audio_path)
            )
            seg_emb_gemini = ws_gemini_model.extract_embedding(str(segment_audio_path))
            scores["wespeaker_gemini"] = cos(ref_emb_gemini, seg_emb_gemini)
            log.debug(
                f"WeSpeaker Gemini score for {seg_name}: {scores['wespeaker_gemini']:.4f}"
            )
        except Exception as e:
            log.warning(f"WeSpeaker Gemini verification failed for {seg_name}: {e}")

    # --- Voice Activity Check ---
    # VAD runs on segment_audio_path, expects 16kHz mono (librosa handles loading)
    scores["voice_activity_factor"] = (
        1.0 if check_voice_activity(segment_audio_path) else 0.1
    )  # Multiplier

    # --- Combine Scores ---
    # Default: Weighted average. Weights can be tuned.
    # Example weights: r-vector (0.4), ECAPA (0.3), Gemini (0.3)
    # This is a simple combination; more sophisticated fusion could be used.
    # For sequential gauntlet: would involve if score1 > T1 and score2 > T2 ...

    final_score = 0.0
    if verification_strategy == "weighted_average":
        w_rvec = 0.4
        w_ecapa = 0.3
        w_gemini = 0.3
        avg_score = (
            scores["wespeaker_rvector"] * w_rvec
            + scores["speechbrain_ecapa"] * w_ecapa
            + scores["wespeaker_gemini"] * w_gemini
        )
        final_score = avg_score * scores["voice_activity_factor"]
    # Add other strategies if needed
    else:  # Fallback to simple average if strategy not recognized
        valid_scores = [
            s for k, s in scores.items() if k != "voice_activity_factor" and s > 0.0
        ]  # Use only successfully computed scores
        if valid_scores:
            avg_score = sum(valid_scores) / len(valid_scores)
            final_score = avg_score * scores["voice_activity_factor"]
        else:  # No verification model scores available
            final_score = 0.0  # Effectively reject

    log.debug(
        f"Final combined score for {seg_name}: {final_score:.4f}, Details: {scores}"
    )
    return final_score, scores





def slice_classify_clean_and_verify_target_solo_segments(
    diarization_result: Annotation,
    target_speaker_label: str,
    original_audio_file: Path,
    output_dir_target_speaker: Path,
    tmp_dir_segments: Path,
    reference_audio_path_processed: Path,    wespeaker_models: dict,
    speechbrain_sb_model,
    whisper_model_name: str,
    target_name: str,
    min_segment_duration: float,
    max_merge_gap: float,
    verification_threshold: float,
    vad_verification: bool,
    transcribe_verified_segments: bool,
    classify_and_clean: bool,
    noise_classifier_model_id: str | None,    audio_separator_model: object,
    vocals_file: Path | None,
    noise_classification_confidence_threshold: float = 0.3,skip_verification_if_cleaned: bool = False,
    whisper_model_instance = None,
    language: str = "en",
    max_segment_duration: float = 30.0,
) -> tuple[list[Path], list[dict]]:
    """
    Slices segments for the target speaker, optionally classifies/cleans them,
    verifies them, and optionally transcribes them.
    Manages VRAM by loading/unloading noise classifier when classify_and_clean is active.
    
    Args:
        ...existing args...
        whisper_model_instance: Pre-loaded Whisper model instance for efficient transcription
        language: Language code for transcription    """
    log.info(
        f"Processing segments for target speaker: '{target_name}' (Label: {target_speaker_label})"
    )
    ensure_dir_exists(tmp_dir_segments)
    ensure_dir_exists(output_dir_target_speaker)

    verified_segment_audio_files = []
    all_segment_details = []

    if classify_and_clean:
        audio_source_for_slicing = original_audio_file
        log.info(
            f"Classify & Clean mode: Segments will be sliced from original audio: {original_audio_file.name}"        )
        if not audio_separator_model:
            log.warning(
                "Classify & Clean mode is active, but no Audio Separator model provided. Noisy segments cannot be cleaned."
            )
    else:
        if vocals_file and vocals_file.exists():
            audio_source_for_slicing = vocals_file
            log.info(
                f"Standard mode: Segments will be sliced from Audio Separator vocals: {vocals_file.name}"
            )
        else:
            audio_source_for_slicing = original_audio_file
            log.info(
                f"Standard mode: No Audio Separator vocals file. Segments will be sliced from original audio: {original_audio_file.name}"
            )

    target_speaker_segments = list(
        diarization_result.label_timeline(target_speaker_label)
    )
    if not target_speaker_segments:
        log.warning(
            f"No diarized segments found for target speaker '{target_name}' ({target_speaker_label})."
        )
        return [], []

    merged_segments = merge_nearby_segments(target_speaker_segments, max_merge_gap)
    final_segments_to_process = filter_segments_by_duration(
        merged_segments, min_segment_duration
    )
    log.info(
        f"Found {len(target_speaker_segments)} raw segments, merged to {len(merged_segments)}, filtered to {len(final_segments_to_process)} segments for '{target_name}'."
    )

    if not final_segments_to_process:
        log.warning(
            f"No segments remain for '{target_name}' after merging and duration filtering."
        )
        return [], []

    noise_classifier_instance = None
    if classify_and_clean and noise_classifier_model_id and HAVE_TRANSFORMERS:
        noise_classifier_instance = NoiseClassifier(
            model_id=noise_classifier_model_id, device_to_use=DEVICE
        )
    elif classify_and_clean and not HAVE_TRANSFORMERS:
        log.warning(
            "Classify & Clean mode is active, but Transformers library is not available. Noise classification will be skipped."
        )
    elif classify_and_clean and not noise_classifier_model_id:
        log.warning(
            "Classify & Clean mode is active, but no noise_classifier_model_id provided. Noise classification will be skipped."
        )

    for segment_idx, segment in enumerate(final_segments_to_process):
        segment_start_time = segment.start
        segment_end_time = segment.end
        segment_duration = segment.duration
        
        segment_base_name = f"{safe_filename(target_name)}_seg{segment_idx:04d}_{segment_start_time:.2f}s_{segment_end_time:.2f}s"
        log.info(
            f"Processing segment {segment_idx + 1}/{len(final_segments_to_process)} for '{target_name}': {segment_base_name} ({segment_duration:.2f}s long)"
        )

        if classify_and_clean and noise_classifier_instance:
            # Get chunks for classification
            temp_segment_base_path = tmp_dir_segments / f"{segment_base_name}_for_classify_mono.wav"
            
            classification_chunks = ff_slice_smart(
                original_audio_file,
                temp_segment_base_path,
                segment_start_time,
                segment_end_time,
                target_sr=16000,
                target_ac=1,
                max_segment_duration=max_segment_duration,
                return_chunks=True
            )
            
            # Handle both single file and multiple chunks
            if isinstance(classification_chunks, list):
                chunk_paths = classification_chunks
            else:
                chunk_paths = [classification_chunks]
                
            log.info(f"Processing {len(chunk_paths)} chunks for segment {segment_idx+1}")
              # Process each chunk separately
            chunk_results = []
            for chunk_idx, chunk_path in enumerate(chunk_paths):
                if not chunk_path or not chunk_path.exists() or chunk_path.stat().st_size == 0:
                    if chunk_path:
                        log.warning(f"Chunk {chunk_idx+1} is missing or empty: {chunk_path.name}")
                    else:
                        log.warning(f"Chunk {chunk_idx+1} is None or failed to create")
                    continue
                
                chunk_classification = noise_classifier_instance.classify(
                    str(chunk_path),
                    confidence_threshold=noise_classification_confidence_threshold,
                )
                
                log.info(f"Chunk {chunk_idx+1}/{len(chunk_paths)} classified as: {chunk_classification.upper()}")                # Process this chunk based on classification
                chunk_audio_path_for_verification = None
                chunk_cleaned_by_audio_separator = False
                
                if chunk_classification == "noisy" and audio_separator_model:
                    log.info(f"Chunk {chunk_idx+1} is NOISY. Attempting Audio Separator cleaning.")
                    audio_separator_output_dir_for_chunk = tmp_dir_segments / f"audio_separator_cleaned_{segment_idx}_chunk{chunk_idx+1}"
                    ensure_dir_exists(audio_separator_output_dir_for_chunk)
                    
                    cleaned_chunk_path, _ = run_audio_separator_vocal_separation(
                        input_audio_file=chunk_path,
                        audio_separator=audio_separator_model,
                        vocals_output_dir=audio_separator_output_dir_for_chunk,
                        instrumental_output_dir=None,  # We don't need instrumental for cleaning
                    )
                    
                    if cleaned_chunk_path and cleaned_chunk_path.exists():
                        log.info(f"Audio Separator cleaning successful for chunk {chunk_idx+1}")
                        chunk_audio_path_for_verification = tmp_dir_segments / f"{segment_base_name}_chunk{chunk_idx+1:02d}_cleaned_mono.wav"
                        # Copy cleaned chunk to verification path with proper format
                        shutil.copy(str(cleaned_chunk_path), str(chunk_audio_path_for_verification))
                        chunk_cleaned_by_audio_separator = True
                        
                        # Clean up the audio separator output directory to save space
                        if audio_separator_output_dir_for_chunk.exists():
                            shutil.rmtree(audio_separator_output_dir_for_chunk, ignore_errors=True)
                    else:
                        log.warning(f"Audio Separator cleaning failed for chunk {chunk_idx+1}. Using original.")
                        chunk_audio_path_for_verification = chunk_path
                        
                elif chunk_classification == "noisy" and not audio_separator_model:
                    log.warning(f"Chunk {chunk_idx+1} is NOISY, but no Audio Separator model provided.")
                    chunk_audio_path_for_verification = chunk_path
                else:  # Clean or Unknown
                    log.info(f"Chunk {chunk_idx+1} is CLEAN or classification UNKNOWN.")
                    chunk_audio_path_for_verification = chunk_path
                
                chunk_results.append({
                    'chunk_idx': chunk_idx,
                    'chunk_path': chunk_path,
                    'verification_path': chunk_audio_path_for_verification,
                    'classification': chunk_classification,
                    'cleaned_by_audio_separator': chunk_cleaned_by_audio_separator                })
            # We'll process verification for each chunk later in the verification section

        else:  # Not classify_and_clean, or no classifier instance
            segment_base_path = tmp_dir_segments / f"{segment_base_name}_std_mono.wav"
            
            # Use ff_slice_smart to get either a single file or multiple chunks
            slice_result = ff_slice_smart(
                audio_source_for_slicing,
                segment_base_path,
                segment_start_time,
                segment_end_time,
                target_sr=16000,
                target_ac=1,
                max_segment_duration=max_segment_duration,
                return_chunks=True
            )
            
            # Handle both single file and multiple chunks  
            if isinstance(slice_result, list):
                chunk_paths = slice_result
            else:
                chunk_paths = [slice_result]
                
            log.info(f"Processing {len(chunk_paths)} chunks for segment {segment_idx+1}")
            
            # For standard flow, create chunk results without classification
            chunk_results = []
            for chunk_idx, chunk_path in enumerate(chunk_paths):
                if chunk_path.exists() and chunk_path.stat().st_size > 0:
                    chunk_results.append({
                        'chunk_idx': chunk_idx,
                        'chunk_path': chunk_path,
                        'verification_path': chunk_path,
                        'classification': 'N/A (standard_flow)',
                        'cleaned_by_audio_separator': False
                    })
                else:
                    if chunk_path:
                        log.warning(f"Chunk {chunk_idx+1} is missing or empty: {chunk_path.name}")
                    else:
                        log.warning(f"Chunk {chunk_idx+1} is None or failed to create")
            
        # --- Verification (Process each chunk separately) ---
        # Now we have chunk_results list with chunks to process
        verified_chunks = []
        
        for chunk_result in chunk_results:
            chunk_idx = chunk_result['chunk_idx']
            chunk_path = chunk_result['verification_path']
            chunk_classification = chunk_result['classification']
            chunk_cleaned_by_audio_separator = chunk_result['cleaned_by_audio_separator']
            
            if not chunk_path or not chunk_path.exists() or chunk_path.stat().st_size == 0:
                log.warning(f"Chunk {chunk_idx+1} audio for verification is missing or empty. Skipping.")
                continue
            
            # VAD check for this chunk
            if vad_verification:
                is_active_speech = check_voice_activity(chunk_path)
                if not is_active_speech:
                    log.info(f"Chunk {chunk_idx+1} failed VAD check (low voice activity). Skipping verification.")
                    continue
            
            # Verify this individual chunk
            log.info(f"Verifying chunk {chunk_idx+1}: {chunk_path.name} against reference")
            
            final_score, all_scores = verify_speaker_segment(
                segment_audio_path=chunk_path,
                reference_audio_path=reference_audio_path_processed,
                wespeaker_models=wespeaker_models,
                speechbrain_sb_model=speechbrain_sb_model,
            )
            
            is_verified_chunk = final_score >= verification_threshold
            log.info(f"Chunk {chunk_idx+1} verification score: {final_score:.4f} (Threshold: {verification_threshold}) -> Verified: {is_verified_chunk}")
            
            if is_verified_chunk:                # Create verified chunk filename
                final_verified_chunk_filename = f"{segment_base_name}_chunk{chunk_idx+1:02d}_verified_score{final_score:.2f}.wav"
                final_verified_chunk_path = output_dir_target_speaker / final_verified_chunk_filename
                
                try:
                    shutil.copy(str(chunk_path), str(final_verified_chunk_path))
                    log.info(f"Saved verified chunk to: {final_verified_chunk_path.name}")
                    verified_chunks.append(final_verified_chunk_path)
                    
                    # Note: Transcription will be handled in Stage 7 (batch processing)
                    
                except Exception as e_copy:
                    log.error(f"Error copying verified chunk {chunk_idx+1}: {e_copy}")
            
            # Record details for this chunk
            chunk_details = {
                "index": f"{segment_idx}.{chunk_idx}",
                "start": segment_start_time,
                "end": segment_end_time,
                "duration": segment_duration,
                "chunk_idx": chunk_idx,
                "classification": chunk_classification,
                "cleaned_by_audio_separator": chunk_cleaned_by_audio_separator,
                "verified": is_verified_chunk,
                "verification_score": final_score,
                "reason": "Verified" if is_verified_chunk else "Failed verification score",
                "transcript": None,
                "output_file_path": str(final_verified_chunk_path) if is_verified_chunk else None,
            }
            all_segment_details.append(chunk_details)
          # Add verified chunks to the main list
        verified_segment_audio_files.extend(verified_chunks)
        
        log.info(f"Processed {len(chunk_results)} chunks for segment {segment_idx+1}. {len(verified_chunks)} chunks verified.")

        # Skip the old single-segment verification logic since we processed chunks
        continue    # After loop, if noise classifier was used and potentially still loaded, unload it.
    if noise_classifier_instance:
        noise_classifier_instance.unload_model()

    log.info(
        f"Finished processing {len(final_segments_to_process)} segments for '{target_name}'. Found {len(verified_segment_audio_files)} verified segments."
    )
    return verified_segment_audio_files, all_segment_details


def transcribe_audio(audio_path: Path, model_name: str, tmp_dir: Path, 
                    whisper_model_instance=None, nemo_model_instance=None, 
                    asr_engine: str = "whisper", language: str = "en") -> str | None:
    """
    Transcribes a given audio file using either Whisper or NeMo ASR model.
    Saves the transcript to a text file and returns the transcript.
    
    Args:
        audio_path: Path to audio file to transcribe
        model_name: Name of ASR model (used only if model_instance is None)
        tmp_dir: Directory to save transcript file
        whisper_model_instance: Pre-loaded Whisper model instance (preferred for performance)
        nemo_model_instance: Pre-loaded NeMo ASR model instance (preferred for performance)
        asr_engine: ASR engine to use ("whisper" or "nemo")
        language: Language for transcription (used by Whisper)
    """
    if not audio_path.exists() or audio_path.stat().st_size == 0:
        log.warning(
            f"Audio file for transcription not found or empty: {audio_path.name}"
        )
        return None

    log.info(
        f"Transcribing audio: {audio_path.name} using {asr_engine.upper()} model: {model_name}..."
    )
    if DEVICE.type == "cuda":
        torch.cuda.empty_cache()

    # Ensure temporary directory for transcription files
    ensure_dir_exists(tmp_dir)

    # Transcription result
    transcript_text = ""    # Perform transcription based on selected engine
    if asr_engine.lower() == "nemo" and HAVE_NEMO_ASR:
        # Use NeMo ASR
        model = nemo_model_instance
        if model is None:
            try:
                log.info(f"Loading NeMo ASR model '{model_name}'...")
                model = nemo_asr.models.ASRModel.from_pretrained(model_name=model_name)
                if DEVICE.type == "cuda":
                    model = model.to(DEVICE)
                log.info(f"NeMo ASR model '{model_name}' loaded.")
            except Exception as e:
                log.error(f"Failed to load NeMo ASR model '{model_name}': {e}")
                return None
        else:
            log.debug(f"Using pre-loaded NeMo ASR model for {audio_path.name}")

        try:
            # NeMo ASR transcription - ensure mono audio at 16kHz
            try:
                import librosa
                import soundfile as sf
                # Load audio and ensure it's mono at 16kHz
                audio_data, sr = librosa.load(str(audio_path), sr=16000, mono=True)
                # Create temporary mono file if conversion was needed
                temp_mono_file = tmp_dir / f"temp_mono_{audio_path.name}"
                sf.write(str(temp_mono_file), audio_data, sr)
                output = model.transcribe([str(temp_mono_file)])
                # Clean up temporary file
                temp_mono_file.unlink()
            except Exception as e_mono:
                log.warning(f"Failed to preprocess audio for NeMo: {e_mono}, trying direct transcription")
                output = model.transcribe([str(audio_path)])
            
            if output and len(output) > 0:
                transcript_text = output[0].text.strip() if hasattr(output[0], 'text') else str(output[0]).strip()
            else:
                transcript_text = ""
            log.info(f"NeMo ASR transcription successful for {audio_path.name}.")
        except Exception as e_transcribe:
            log.error(f"Error transcribing {audio_path.name} with NeMo ASR: {e_transcribe}")
            transcript_text = "[NeMo Transcription Error]"
    
    else:
        # Use Whisper ASR (default)
        if asr_engine.lower() == "nemo" and not HAVE_NEMO_ASR:
            log.warning("NeMo ASR requested but not available. Falling back to Whisper.")
        
        model = whisper_model_instance
        if model is None:
            try:
                log.info(f"Loading Whisper model '{model_name}'...")
                model = whisper.load_model(model_name, device=DEVICE)
                log.info(f"Whisper model '{model_name}' loaded.")
            except Exception as e:
                log.error(f"Failed to load Whisper model '{model_name}': {e}")
                return None
        else:
            log.debug(f"Using pre-loaded Whisper model for {audio_path.name}")

        try:
            transcribe_kwargs = {"fp16": DEVICE.type == "cuda"}
            if language and language != "auto":
                transcribe_kwargs["language"] = language
            
            result = model.transcribe(str(audio_path), **transcribe_kwargs)
            transcript_text = result["text"].strip() if "text" in result else ""
            log.info(f"Whisper transcription successful for {audio_path.name}.")
        except Exception as e_transcribe:
            log.error(f"Error transcribing {audio_path.name} with Whisper: {e_transcribe}")
            transcript_text = "[Whisper Transcription Error]"    # Save transcript to a text file
    try:
        # Output TXT file path
        txt_file_path = tmp_dir / f"{safe_filename(audio_path.stem)}_transcript.txt"
        txt_file_path.write_text(transcript_text, encoding="utf-8")
        log.info(f"Transcript saved to: {txt_file_path.name}")
    except Exception as e_save:
        log.error(f"Failed to save transcript for {audio_path.name}: {e_save}")

    return transcript_text


def transcribe_segments(
    segment_paths: list[Path],
    output_dir: Path,
    target_name: str,
    segment_label: str,
    model_name: str,
    asr_engine: str = "whisper",
    language: str = "en",
    whisper_model_instance = None,
    nemo_model_instance = None,
) -> dict[Path, str]:
    """
    Transcribes multiple audio segments using either Whisper or NeMo ASR model.
    Returns a dictionary mapping segment paths to their transcripts.
    
    Args:
        segment_paths: List of audio file paths to transcribe
        output_dir: Directory to save transcript files
        target_name: Name of target speaker
        segment_label: Label for this batch of segments
        model_name: Name of ASR model (used only if model_instance is None)
        asr_engine: ASR engine to use ("whisper" or "nemo")
        language: Language for transcription (used by Whisper)
        whisper_model_instance: Pre-loaded Whisper model instance (preferred for performance)
        nemo_model_instance: Pre-loaded NeMo ASR model instance (preferred for performance)
    """
    ensure_dir_exists(output_dir)
    
    log.info(f"Transcribing {len(segment_paths)} {segment_label} segments of '{target_name}' with {asr_engine.upper()}...")
    if not segment_paths:
        log.warning(f"No {segment_label} segments to transcribe.")
        return {}

    # Load model once if not provided
    model_to_use = None
    
    if asr_engine.lower() == "nemo" and HAVE_NEMO_ASR:
        model_to_use = nemo_model_instance
        if model_to_use is None and segment_paths:
            try:
                log.info(f"Loading NeMo ASR model '{model_name}' for batch transcription...")
                model_to_use = nemo_asr.models.ASRModel.from_pretrained(model_name=model_name)
                if DEVICE.type == "cuda":
                    model_to_use = model_to_use.to(DEVICE)
                log.info(f"NeMo ASR model '{model_name}' loaded for batch processing.")
            except Exception as e:
                log.error(f"Failed to load NeMo ASR model '{model_name}': {e}")
                return {}
        elif model_to_use is not None:
            log.info(f"Using pre-loaded NeMo ASR model for batch transcription of {len(segment_paths)} segments.")
    else:
        # Use Whisper (default or fallback)
        if asr_engine.lower() == "nemo" and not HAVE_NEMO_ASR:
            log.warning("NeMo ASR requested but not available. Falling back to Whisper.")
        
        model_to_use = whisper_model_instance
        if model_to_use is None and segment_paths:
            try:
                log.info(f"Loading Whisper model '{model_name}' for batch transcription...")
                model_to_use = whisper.load_model(model_name, device=DEVICE)
                log.info(f"Whisper model '{model_name}' loaded for batch processing.")
            except Exception as e:
                log.error(f"Failed to load Whisper model '{model_name}': {e}")
                return {}
        elif model_to_use is not None:
            log.info(f"Using pre-loaded Whisper model for batch transcription of {len(segment_paths)} segments.")    # Use batch transcription for better performance
    log.info(f"Batch transcribing {len(segment_paths)} segments with {asr_engine.upper()}...")
    
    transcripts = {}
    
    with Progress(*Progress.get_default_columns(), console=console, transient=True) as pb:
        task = pb.add_task("Transcribing segments...", total=len(segment_paths))
        
        for segment_path in segment_paths:
            if not segment_path.exists():
                log.warning(f"Segment file not found: {segment_path}")
                pb.update(task, advance=1)
                continue
                
            try:
                transcript_text = ""
                
                if asr_engine.lower() == "nemo" and HAVE_NEMO_ASR and model_to_use:
                    # Use NeMo ASR for transcription
                    # NeMo requires mono audio, so ensure the audio is converted if needed
                    try:
                        import librosa
                        import soundfile as sf
                        # Load audio and ensure it's mono at 16kHz
                        audio_data, sr = librosa.load(str(segment_path), sr=16000, mono=True)
                        # Create temporary mono file
                        temp_mono_file = segment_path.parent / f"temp_mono_{segment_path.name}"
                        sf.write(str(temp_mono_file), audio_data, sr)
                        output = model_to_use.transcribe([str(temp_mono_file)])
                        # Clean up temporary file
                        temp_mono_file.unlink()
                    except Exception as e_mono:
                        log.warning(f"Failed to preprocess audio for NeMo: {e_mono}, trying direct transcription")
                        output = model_to_use.transcribe([str(segment_path)])
                    
                    if output and len(output) > 0:
                        transcript_text = output[0].text.strip() if hasattr(output[0], 'text') else str(output[0]).strip()
                else:
                    # Use Whisper for transcription
                    result = model_to_use.transcribe(
                        str(segment_path),
                        language=language,
                        verbose=False,
                        word_timestamps=False
                    )
                    transcript_text = result.get("text", "").strip()
                
                if transcript_text:
                    transcripts[segment_path.name] = transcript_text
                    log.debug(f"Transcribed '{segment_path.name}': {transcript_text[:100]}...")
                    
                    # Save transcript to file
                    transcript_filename = f"{segment_path.stem}_transcript.txt"
                    transcript_file_path = output_dir / transcript_filename
                    try:
                        with open(transcript_file_path, "w", encoding="utf-8") as f:
                            f.write(transcript_text)
                        log.debug(f"Saved transcript to: {transcript_filename}")
                    except Exception as save_e:
                        log.error(f"Failed to save transcript for {segment_path.name}: {save_e}")
                else:
                    log.warning(f"Empty transcription for: {segment_path.name}")
                    
            except Exception as e:
                log.error(f"Failed to transcribe {segment_path.name}: {e}")
                
            pb.update(task, advance=1)

    total_transcribed = len(transcripts)
    log.info(f"[green]✓ Transcribed {total_transcribed} of {len(segment_paths)} {segment_label} segments for '{target_name}' using {asr_engine.upper()}.[/]")
    return transcripts


def concatenate_segments(
    audio_segment_paths: list[Path],
    destination_concatenated_file: Path,
    tmp_dir_concat: Path,
    silence_duration: float = 0.5,
    output_sr_concat: int = 44100,
    output_channels_concat: int = 1,
) -> bool:
    if not audio_segment_paths:
        log.warning(
            f"No segments to concatenate for {destination_concatenated_file.name}."
        )
        return False

    ensure_dir_exists(tmp_dir_concat)
    ensure_dir_exists(destination_concatenated_file.parent)

    # Sort segments by original start time parsed from filename
    # Filename pattern: {target_name}_solo_final_{id}_{start_time_str}s_to_{end_time_str}s.wav
    time_pattern_concat = re.compile(r"(\d+p\d+)s_to_")

    def get_sort_key_concat(p: Path):
        try:
            match = time_pattern_concat.search(p.stem)
            if match:
                start_time_str = match.group(1)  # e.g. "0p123"
                return float(
                    start_time_str.replace("p", ".")
                )  # Convert "0p123" to 0.123
            log.debug(
                f"Could not parse start time from {p.name} for sorting concat list. Using 0.0 as sort key."
            )
            return 0.0  # Default sort key if pattern mismatch
        except Exception as e_sort:
            log.debug(f"Error parsing sort key from {p.name}: {e_sort}. Using 0.0.")
            return 0.0

    sorted_audio_paths = sorted(audio_segment_paths, key=get_sort_key_concat)

    silence_file = (
        tmp_dir_concat
        / f"silence_{silence_duration}s_{output_sr_concat}hz_{output_channels_concat}ch.wav"
    )
    if silence_duration > 0:
        try:
            if not silence_file.exists() or silence_file.stat().st_size == 0:
                channel_layout_str = (
                    "mono" if output_channels_concat == 1 else "stereo"
                )  # Adjust if more channels needed
                anullsrc_description = f"anullsrc=channel_layout={channel_layout_str}:sample_rate={output_sr_concat}"
                (
                    ffmpeg.input(
                        anullsrc_description, format="lavfi", t=str(silence_duration)
                    )
                    .output(
                        str(silence_file),
                        acodec="pcm_s16le",
                        ar=str(output_sr_concat),
                        ac=output_channels_concat,
                    )
                    .overwrite_output()
                    .run(quiet=True, capture_stdout=True, capture_stderr=True)
                )
        except ffmpeg.Error as e_ff_silence:
            err_msg = (
                e_ff_silence.stderr.decode(errors="ignore")
                if e_ff_silence.stderr
                else "ffmpeg error"
            )
            log.error(f"ffmpeg failed to create silence file: {err_msg}")
            return False

    list_file_path = (
        tmp_dir_concat / f"{destination_concatenated_file.stem}_concat_list.txt"
    )
    concat_lines = []
    valid_segment_count = 0
    for i, audio_path in enumerate(sorted_audio_paths):
        if not audio_path.exists() or audio_path.stat().st_size == 0:
            log.warning(
                f"Segment {audio_path.name} for concatenation is missing or empty. Skipping."
            )
            continue

        if i > 0 and silence_duration > 0 and silence_file.exists():
            concat_lines.append(f"file '{silence_file.resolve().as_posix()}'")
        concat_lines.append(f"file '{audio_path.resolve().as_posix()}'")
        valid_segment_count += 1

    if valid_segment_count == 0:
        log.warning(
            f"No valid segments to concatenate for {destination_concatenated_file.name}."
        )
        return False

    # If only one valid segment and no silence, just copy/re-encode it
    if valid_segment_count == 1 and silence_duration == 0:
        single_valid_path = Path(
            concat_lines[0].split("'")[1]
        )  # Extract path from "file 'path'"
        log.info(
            f"Only one segment to 'concatenate'. Copying/Re-encoding {single_valid_path.name} to {destination_concatenated_file.name}"
        )
        try:
            (
                ffmpeg.input(str(single_valid_path))
                .output(
                    str(destination_concatenated_file),
                    acodec="pcm_s16le",
                    ar=output_sr_concat,
                    ac=output_channels_concat,
                )
                .overwrite_output()
                .run(quiet=True)
            )
            return True
        except ffmpeg.Error as e_ff_single:
            err_msg = (
                e_ff_single.stderr.decode(errors="ignore")
                if e_ff_single.stderr
                else "ffmpeg error"
            )
            log.error(f"ffmpeg single segment copy/re-encode failed: {err_msg}")
            return False

    try:
        list_file_path.write_text("\n".join(concat_lines), encoding="utf-8")
    except Exception as e_write_list:
        log.error(
            f"Failed to write ffmpeg concatenation list file {list_file_path.name}: {e_write_list}"
        )
        return False

    log.info(
        f"Concatenating {valid_segment_count} segments to: {destination_concatenated_file.name}..."
    )
    try:
        (
            ffmpeg.input(
                str(list_file_path), format="concat", safe=0
            )  # safe=0 allows absolute paths
            .output(
                str(destination_concatenated_file),
                acodec="pcm_s16le",
                ar=output_sr_concat,
                ac=output_channels_concat,
            )
            .overwrite_output()
            .run(quiet=True, capture_stdout=True, capture_stderr=True)
        )
        log.info(
            f"[green]✓ Successfully concatenated segments to: {destination_concatenated_file.name}[/]"
        )
        return True
    except ffmpeg.Error as e_ff_concat:
        err_msg = (
            e_ff_concat.stderr.decode(errors="ignore")
            if e_ff_concat.stderr
            else "ffmpeg error"
        )
        log.error(
            f"ffmpeg concatenation failed for {destination_concatenated_file.name}: {err_msg}"
        )
        log.debug(
            f"Concatenation list file content ({list_file_path.name}):\n"
            + "\n".join(concat_lines)
        )
        return False
    finally:
        # Clean up temporary files
        if list_file_path.exists():
            list_file_path.unlink(missing_ok=True)
        if silence_duration > 0 and silence_file.exists():
            silence_file.unlink(missing_ok=True)




def classify_segments_for_noise(
    segment_paths: list[Path],
    noise_threshold: float = 0.7
) -> tuple[list[Path], list[Path]]:
    """
    Classifies audio segments as 'clean' or 'noisy' using a transformer model.
    """
    if not HAVE_TRANSFORMERS:
        log.error("Transformers library not found. Cannot perform noise classification.")
        return segment_paths, [] # Assume all are clean if library is missing

    if not segment_paths:
        return [], []

    log.info(f"Classifying {len(segment_paths)} segments for noise with model 'Etherll/NoisySpeechDetection-v0.2'...")
    
    try:
        classifier = transformers_pipeline(
            "audio-classification", 
            model="Etherll/NoisySpeechDetection-v0.2",
            device=DEVICE
        )
    except Exception as e:
        log.error(f"Failed to load NoisySpeechDetection model: {e}. Aborting classification.")
        return segment_paths, []

    clean_segments = []
    noisy_segments = []

    with Progress(*Progress.get_default_columns(), console=console, transient=True) as pb:
        task = pb.add_task("Classifying noise...", total=len(segment_paths))
        for segment_path in segment_paths:
            try:
                results = classifier(str(segment_path))
                # Find the score for the 'clean' label
                clean_score = next((item['score'] for item in results if item['label'] == 'clean'), 0.0)
                
                if clean_score >= noise_threshold:
                    clean_segments.append(segment_path)
                    log.debug(f"Segment '{segment_path.name}' classified as CLEAN (score: {clean_score:.3f})")
                else:
                    noisy_segments.append(segment_path)
                    log.debug(f"Segment '{segment_path.name}' classified as NOISY (clean_score: {clean_score:.3f})")

            except Exception as e:
                log.warning(f"Could not classify segment {segment_path.name}: {e}. Assuming it's clean.")
                clean_segments.append(segment_path)
            
            pb.update(task, advance=1)

    log.info(f"Classification complete. Found {len(clean_segments)} clean segments and {len(noisy_segments)} noisy segments.")
    return clean_segments, noisy_segments


def run_bandit_on_noisy_segments(
    noisy_paths: list[Path], 
    bandit_separator_model: Path, 
    output_dir_cleaned: Path,
    tmp_dir: Path
) -> list[Path]:
    """
    Runs Bandit-v2 vocal separation on a list of (small) noisy audio files.
    """
    if not noisy_paths:
        log.info("No noisy segments to process with Bandit-v2.")
        return []

    if not bandit_separator_model or not bandit_separator_model.exists():
        log.error("Bandit-v2 model not available. Cannot clean noisy segments.")
        return []
    
    ensure_dir_exists(output_dir_cleaned)
    log.info(f"Running Bandit-v2 on {len(noisy_paths)} noisy segments...")

    cleaned_segment_paths = []
    
    bandit_repo_path = Path(os.environ.get('BANDIT_REPO_PATH', 'repos/bandit-v2')).resolve()
    original_config_path = bandit_repo_path / "expt" / "inference.yaml"
    temp_config_path = bandit_repo_path / "expt" / "inference_temp_segment_cleaner.yaml"

    try:
        # Use the same approach as the main vocal separation function
        with open(original_config_path, 'r', encoding='utf-8') as f:
            config_content = f.read()
        
        repo_path_url = bandit_repo_path.as_posix()
        config_content = config_content.replace('$REPO_ROOT', repo_path_url)
        config_content = config_content.replace('data: dnr-v3-com-smad-multi-v2', 'data: dnr-v3-com-smad-multi-v2b')
        
        import re
        config_content = re.sub(r'file://([^"\']+)', lambda m: 'file://' + m.group(1).replace('\\', '/'), config_content)
        
        with open(temp_config_path, 'w', encoding='utf-8') as f:
            f.write(config_content)
        
        with Progress(*Progress.get_default_columns(), console=console, transient=True) as pb:
            task = pb.add_task("Cleaning noisy segments...", total=len(noisy_paths))
            for noisy_file in noisy_paths:
                segment_temp_output = tmp_dir / f"bandit_out_{noisy_file.stem}"
                ensure_dir_exists(segment_temp_output)
                cleaned_output_path = output_dir_cleaned / f"{noisy_file.stem}_cleaned.wav"
                
                cmd = [
                    sys.executable, "inference.py",
                    "--config-name", temp_config_path.stem,
                    f"ckpt_path={bandit_separator_model.resolve()}",
                    f"+test_audio={noisy_file.resolve()}",
                    f"+output_path={segment_temp_output.resolve()}",
                    f"+model_variant=speech"
                ]
                
                env = os.environ.copy()
                env["REPO_ROOT"] = str(bandit_repo_path)
                env["HYDRA_FULL_ERROR"] = "1"
                if DEVICE.type == "cuda":
                    env["CUDA_VISIBLE_DEVICES"] = "0"

                result = subprocess.run(cmd, capture_output=True, text=True, env=env, cwd=str(bandit_repo_path))

                if result.returncode == 0:
                    expected_output = segment_temp_output / "speech_estimate.wav"
                    if expected_output.exists():
                        shutil.move(str(expected_output), str(cleaned_output_path))
                        cleaned_segment_paths.append(cleaned_output_path)
                        log.debug(f"Successfully cleaned '{noisy_file.name}' -> '{cleaned_output_path.name}'")
                    else:
                        log.warning(f"Bandit ran for '{noisy_file.name}' but output 'speech_estimate.wav' not found.")
                else:
                    log.error(f"Bandit failed for segment '{noisy_file.name}'.")
                    log.error("--- BANDIT STDERR ---")
                    console.print(result.stderr)
                    log.error("--- BANDIT STDOUT ---")
                    console.print(result.stdout)
                    log.error("--- END BANDIT OUTPUT ---")

                shutil.rmtree(segment_temp_output, ignore_errors=True)
                pb.update(task, advance=1)
    finally:
        if temp_config_path.exists():
            temp_config_path.unlink()

    log.info(f"Bandit-v2 processing complete. Successfully cleaned {len(cleaned_segment_paths)} segments.")
    return cleaned_segment_paths

def run_audio_separator_on_noisy_segments(
    noisy_paths: list[Path], 
    audio_separator: object,
    output_dir_cleaned: Path,
    tmp_dir: Path
) -> list[Path]:
    """
    Runs Audio Separator (Mel-Roformer) vocal separation on a list of noisy audio files.
    
    Args:
        noisy_paths: List of paths to noisy audio files
        audio_separator: Initialized Separator instance with loaded model
        output_dir_cleaned: Directory to store cleaned vocals
        tmp_dir: Temporary directory for processing
    
    Returns:
        List of paths to cleaned vocal files
    """
    if not noisy_paths:
        log.info("No noisy segments to process with Audio Separator.")
        return []

    if audio_separator is None:
        log.error("Audio separator is not initialized")
        return []

    ensure_dir_exists(output_dir_cleaned)
    cleaned_paths = []
    
    log.info(f"Processing {len(noisy_paths)} noisy segments with Audio Separator (Mel-Roformer)")
    
    for noisy_path in noisy_paths:
        try:
            # Output filename for cleaned vocals
            cleaned_filename = output_dir_cleaned / f"{noisy_path.stem}_cleaned_bs_roformer.wav"
            
            if cleaned_filename.exists() and cleaned_filename.stat().st_size > 0:
                log.info(f"Found existing cleaned file, skipping: {cleaned_filename.name}")
                cleaned_paths.append(cleaned_filename)
                continue
            
            # Check audio duration and apply padding if needed
            try:
                import librosa
                audio_data, sr = librosa.load(str(noisy_path), sr=None)
                audio_duration_seconds = len(audio_data) / sr
            except Exception as load_err:
                log.warning(f"Could not analyze audio duration for {noisy_path.name}: {load_err}")
                audio_duration_seconds = None
            
            # Implement padding logic for audio shorter than 8 seconds
            MIN_AUDIO_DURATION = 8.0  # 8 seconds
            PADDING_BUFFER = 0.05  # 50ms buffer
            effective_min_duration = MIN_AUDIO_DURATION + PADDING_BUFFER
            
            processed_input_path = noisy_path
            temp_padded_file_path = None
            original_duration_ms = None
            padding_applied = False
            
            # Check if audio is shorter than minimum duration
            if audio_duration_seconds is not None and audio_duration_seconds < effective_min_duration:
                log.info(f"Audio {noisy_path.name} duration {audio_duration_seconds:.2f}s is less than minimum {effective_min_duration:.2f}s. Applying padding...")
                
                try:
                    # Load audio with pydub for padding
                    original_audio = AudioSegment.from_wav(str(noisy_path))
                    original_duration_ms = len(original_audio)
                    
                    # Calculate padding needed
                    target_duration_ms = int(effective_min_duration * 1000)
                    padding_duration_ms = target_duration_ms - original_duration_ms
                    
                    if padding_duration_ms > 0:
                        # Create silence for padding
                        silence = AudioSegment.silent(duration=padding_duration_ms)
                        padded_audio = original_audio + silence
                        
                        # Create temporary file for padded audio
                        temp_padded_file_path = tmp_dir / f"temp_padded_{noisy_path.stem}.wav"
                        
                        # Export padded audio
                        padded_audio.export(str(temp_padded_file_path), format="wav")
                        processed_input_path = temp_padded_file_path
                        padding_applied = True
                        
                        log.info(f"Applied {padding_duration_ms}ms padding to {noisy_path.name}")
                    
                except Exception as pad_err:
                    log.warning(f"Failed to apply padding to {noisy_path.name}: {pad_err}")
                    log.info("Proceeding with original audio file...")
                    processed_input_path = noisy_path
            else:
                if audio_duration_seconds is not None:
                    log.debug(f"Audio {noisy_path.name} duration {audio_duration_seconds:.2f}s is sufficient. No padding needed.")
            
            # Define output names for separation
            output_names = {
                "Vocals": cleaned_filename.stem,
                "Instrumental": f"{noisy_path.stem}_instrumental_bs_roformer"
            }
            
            # Perform separation on the processed input (potentially padded)
            log.info(f"Cleaning noisy segment: {processed_input_path.name}")
            output_files = audio_separator.separate([str(processed_input_path)], output_names)
            
            # Find the vocals file from the output
            vocals_found = False
            for file_path in output_files:
                if "vocals" in file_path.lower() or cleaned_filename.name in file_path:
                    vocals_file = Path(file_path)
                      # Move to the expected output location if needed
                    if vocals_file != cleaned_filename:
                        shutil.move(str(vocals_file), str(cleaned_filename))
                    
                    cleaned_paths.append(cleaned_filename)
                    vocals_found = True
                    break
            
            if not vocals_found and cleaned_filename.exists():
                cleaned_paths.append(cleaned_filename)
                vocals_found = True
            
            # Trim padding from output file if padding was applied
            if padding_applied and original_duration_ms is not None and vocals_found and cleaned_filename.exists():
                try:
                    log.info(f"Trimming padding from cleaned file: {cleaned_filename.name}")
                    cleaned_audio = AudioSegment.from_wav(str(cleaned_filename))
                    trimmed_audio = cleaned_audio[:original_duration_ms]
                    trimmed_audio.export(str(cleaned_filename), format="wav")
                    log.info(f"Successfully trimmed padding from: {cleaned_filename.name}")
                except Exception as trim_err:
                    log.warning(f"Failed to trim padding from {cleaned_filename.name}: {trim_err}")
            
            # Clean up temporary padded file if it was created
            if temp_padded_file_path and temp_padded_file_path.exists():
                try:
                    temp_padded_file_path.unlink()
                    log.debug(f"Cleaned up temporary padded file: {temp_padded_file_path.name}")
                except Exception as cleanup_err:
                    log.warning(f"Failed to clean up temporary padded file: {cleanup_err}")
            
            if not vocals_found:
                log.warning(f"Failed to clean segment: {noisy_path.name}")
                
        except Exception as e:
            log.error(f"Failed to process noisy segment {noisy_path.name}: {e}")
            continue
    
    log.info(f"Successfully cleaned {len(cleaned_paths)} out of {len(noisy_paths)} noisy segments")
    return cleaned_paths
<|MERGE_RESOLUTION|>--- conflicted
+++ resolved
@@ -1,2611 +1,2598 @@
-#!/usr/bin/env python
-# -*- coding: utf-8 -*-
-
-"""
-audio_pipeline.py
-Core audio processing pipeline for the Voice Extractor.
-Includes vocal separation, diarization, speaker identification, overlap detection,
-verification, transcription, and concatenation.
-"""
-from __future__ import annotations
-import sys
-from pathlib import Path
-import shutil
-import time
-import subprocess
-import os
-import re
-import tempfile
-
-os.environ["SPEECHBRAIN_FETCH_LOCAL_STRATEGY"] = "copy"  # For SpeechBrain on Windows
-
-import torch
-import torchaudio as ta
-import librosa
-from pyannote.audio import Pipeline as PyannotePipeline
-from pyannote.audio import Model as PyannoteModel
-from pyannote.audio.pipelines import OverlappedSpeechDetection as PyannoteOSDPipeline
-from pyannote.core import Segment, Timeline, Annotation
-import whisper
-import ffmpeg
-from pydub import AudioSegment
-from rich.progress import (
-    Progress,
-    TextColumn,
-    TimeElapsedColumn,
-    SpinnerColumn,
-)
-from rich.table import Table
-
-try:
-    from transformers import pipeline as transformers_pipeline
-    HAVE_TRANSFORMERS = True
-except ImportError:
-    HAVE_TRANSFORMERS = False
-
-
-# Audio Separator (Vocal Separation)
-try:
-    from audio_separator.separator import Separator
-    HAVE_AUDIO_SEPARATOR = True
-except ImportError:
-    HAVE_AUDIO_SEPARATOR = False
-    Separator = None
-
-
-# WeSpeaker (Speaker Embedding)
-try:
-    import wespeaker
-    HAVE_WESPEAKER = True
-except ImportError:
-    HAVE_WESPEAKER = False
-    wespeaker = None
-
-# NeMo ASR (Nvidia Parakeet TDT)
-try:
-    import nemo.collections.asr as nemo_asr
-    HAVE_NEMO_ASR = True
-except ImportError:
-    HAVE_NEMO_ASR = False
-    nemo_asr = None
-
-# SpeechBrain (Speaker Verification - ECAPA-TDNN)
-try:
-    from speechbrain.inference.speaker import (
-        SpeakerRecognition as SpeechBrainSpeakerRecognition,
-    )
-
-    HAVE_SPEECHBRAIN = True
-except ImportError:
-    HAVE_SPEECHBRAIN = False
-    SpeechBrainSpeakerRecognition = None
-
-
-from common import (
-    log,
-    console,
-    DEVICE,
-    ff_trim,
-    ff_slice_smart,
-    cos,
-    DEFAULT_MIN_SEGMENT_SEC,
-    DEFAULT_MAX_MERGE_GAP,
-    ensure_dir_exists,
-    safe_filename,
-    format_duration,
-)
-<<<<<<< HEAD
-=======
-import ffmpeg
-from rich.progress import Progress, TextColumn, BarColumn, TimeElapsedColumn, SpinnerColumn
-from rich.table import Table
-
-try:
-    from transformers import pipeline as transformers_pipeline
-    HAVE_TRANSFORMERS = True
-except ImportError:
-    HAVE_TRANSFORMERS = False
-    
-import yaml
->>>>>>> 130f9d3f
-
-# --- Model Initialization Functions ---
-def init_audio_separator(model_filename: str = 'model_mel_band_roformer_ep_3005_sdr_11.4360.ckpt'):
-    """
-    Initializes and returns the Audio Separator with Mel-Roformer model.
-    
-    Args:
-        model_filename: Name of the Mel-Roformer model file to load
-    
-    Returns:
-        Initialized Separator instance, or None if initialization failed
-    """
-    # Set up logging fallback
-    try:
-        logger = log
-    except (NameError, AttributeError):
-        import logging
-        logging.basicConfig(level=logging.INFO, format='%(levelname)s: %(message)s')
-        logger = logging.getLogger(__name__)
-
-    if not HAVE_AUDIO_SEPARATOR:
-        logger.error("Audio Separator library is not available. Please install with: pip install audio-separator")
-        return None
-
-    logger.info(f"Initializing Audio Separator with model: {model_filename}")
-
-    try:
-        # Initialize the Separator
-        separator = Separator()
-        
-        # Load the Mel-Roformer model
-        separator.load_model(model_filename=model_filename)
-        
-        logger.info(f"✓ Audio Separator initialized successfully with {model_filename}")
-        return separator
-        
-    except Exception as e:
-        logger.error(f"Failed to initialize Audio Separator: {e}")
-        return None
-def init_wespeaker_models(
-    rvector_id_or_path: str, gemini_id_or_path: str
-) -> dict | None:
-    """Initializes WeSpeaker models (Deep r-vector and speaker verification)."""
-    if not HAVE_WESPEAKER:
-        log.error("WeSpeaker library not found. Please ensure it's installed.")
-        return None
-
-    models = {"rvector": None, "gemini": None}
-
-    # For automatic model downloading, WeSpeaker uses 'english' or 'chinese'
-    # 'english': ResNet221_LM pretrained on VoxCeleb
-    # 'chinese': ResNet34_LM pretrained on CnCeleb
-    model_configs = {
-        "rvector": {"id_or_path": rvector_id_or_path, "desc": "Deep r-vector"},
-        "gemini": {"id_or_path": gemini_id_or_path, "desc": "speaker verification"},
-    }
-
-    for model_key, config in model_configs.items():
-        model_id_or_path = config["id_or_path"]
-        model_desc = config["desc"]
-        log.info(f"Initializing WeSpeaker {model_desc} model: {model_id_or_path}")
-
-        try:
-            # Check if it's a local path with the required files
-            local_path = Path(model_id_or_path)
-            if (
-                local_path.is_dir()
-                and (local_path / "avg_model.pt").exists()
-                and (local_path / "config.yaml").exists()
-            ):
-                log.info(
-                    f"Loading WeSpeaker {model_desc} from local path: {model_id_or_path}"
-                )
-                model = wespeaker.load_model_local(str(local_path))
-            else:
-                # Use the standard load_model function which handles automatic downloading
-                log.info(
-                    f"Loading WeSpeaker {model_desc} model (auto-download if needed): {model_id_or_path}"
-                )
-
-                # WeSpeaker accepts 'english' or 'chinese' as model identifiers
-                if model_id_or_path.lower() not in ["english", "chinese"]:
-                    log.warning(
-                        f"Unknown model identifier '{model_id_or_path}', defaulting to 'english'"
-                    )
-                    model_id = "english"
-                else:
-                    model_id = model_id_or_path.lower()
-
-                # Download with retry logic for reliability
-                model = None
-                max_retries = 3
-                for attempt in range(max_retries):
-                    try:
-                        log.info(
-                            f"Downloading WeSpeaker '{model_id}' model (attempt {attempt + 1}/{max_retries})..."
-                        )
-                        model = wespeaker.load_model(model_id)
-                        log.info(
-                            f"[green]✓ Successfully loaded WeSpeaker '{model_id}' model[/]"
-                        )
-                        break
-                    except Exception as e:
-                        if attempt < max_retries - 1:
-                            wait_time = (attempt + 1) * 5  # Progressive backoff
-                            log.warning(
-                                f"Download failed: {e}. Retrying in {wait_time} seconds..."
-                            )
-                            time.sleep(wait_time)
-                        else:
-                            log.error(
-                                f"Failed to download WeSpeaker '{model_id}' model after {max_retries} attempts: {e}"
-                            )
-                            raise
-
-                if model is None:
-                    raise RuntimeError(f"Failed to load WeSpeaker model '{model_id}'")
-
-            model.set_device(DEVICE.type)
-            models[model_key] = model
-            log.info(
-                f"[green]✓ WeSpeaker {model_desc} model loaded to {DEVICE.type.upper()}.[/]"
-            )
-
-        except Exception as e:
-            log.error(f"Failed to load WeSpeaker {model_desc} model: {e}")
-            log.error("This may be due to network issues during model download.")
-            log.error("Please check your internet connection and try again.")
-            # For essential models, we should fail here
-            if (
-                model_key == "rvector"
-            ):  # r-vector is critical for speaker identification
-                return None
-
-    # If at least the critical r-vector model loaded, we can proceed
-    if models["rvector"] is not None:
-        if models["gemini"] is None:
-            log.warning(
-                "Gemini model failed to load. Speaker verification may be less accurate."
-            )
-            # Both models should use the same one for consistency
-            models["gemini"] = models["rvector"]
-        return models
-    else:
-        log.error("Critical r-vector model failed to initialize. Cannot proceed.")
-        return None
-
-
-def init_speechbrain_speaker_recognition_model(
-    model_source: str = "speechbrain/spkrec-ecapa-voxceleb",
-):
-    """Initializes the SpeechBrain SpeakerRecognition model (ECAPA-TDNN)."""
-    if not HAVE_SPEECHBRAIN:
-        log.warning(
-            "SpeechBrain library not found or import failed. SpeechBrain ECAPA-TDNN verification will be skipped."
-        )
-        return None
-
-    log.info(f"Initializing SpeechBrain SpeakerRecognition model: {model_source}")
-    if os.name == "nt" and os.getenv("SPEECHBRAIN_FETCH_LOCAL_STRATEGY") != "copy":
-        log.warning(
-            "SPEECHBRAIN_FETCH_LOCAL_STRATEGY is not 'copy'. This may cause issues on Windows with symlinks. "
-            "Set environment variable SPEECHBRAIN_FETCH_LOCAL_STRATEGY=copy if errors occur."
-        )
-    try:
-        if DEVICE.type == "cuda":
-            torch.cuda.empty_cache()
-        user_cache_dir = Path(os.getenv("XDG_CACHE_HOME", Path.home() / ".cache"))
-        # Ensure savedir is specific to avoid conflicts if multiple SpeechBrain models are used project-wide
-        savedir_name = model_source.replace("/", "_").replace(
-            "@", "_"
-        )  # Sanitize name for directory
-        savedir = user_cache_dir / "voice_extractor_speechbrain_cache" / savedir_name
-        ensure_dir_exists(savedir)
-
-        model = SpeechBrainSpeakerRecognition.from_hparams(
-            source=model_source, savedir=str(savedir), run_opts={"device": DEVICE.type}
-        )
-        model.eval()  # Set to evaluation mode
-        log.info(
-            f"[green]✓ SpeechBrain model '{model_source}' loaded to {DEVICE.type.upper()}.[/]"
-        )
-        return model
-    except Exception as e:
-        log.error(
-            f"Failed to load SpeechBrain SpeakerRecognition model '{model_source}': {e}"
-        )
-        return None
-
-
-def init_nemo_asr_model(model_name: str = "nvidia/parakeet-tdt-0.6b-v2"):
-    """
-    Initializes and returns the NeMo ASR model (Parakeet TDT).
-    
-    Args:
-        model_name: Name of the NeMo ASR model to load
-    
-    Returns:
-        Initialized NeMo ASR model instance, or None if initialization failed
-    """
-    if not HAVE_NEMO_ASR:
-        log.error("NeMo ASR library is not available. Please install with: pip install nemo_toolkit[asr]")
-        return None
-
-    log.info(f"Initializing NeMo ASR model: {model_name}")
-
-    try:
-        # Load the ASR model
-        asr_model = nemo_asr.models.ASRModel.from_pretrained(model_name=model_name)
-        
-        # Move to device if CUDA is available
-        if DEVICE.type == "cuda":
-            asr_model = asr_model.to(DEVICE)
-        
-        log.info(f"✓ NeMo ASR model '{model_name}' loaded successfully on {DEVICE.type.upper()}")
-        return asr_model
-        
-    except Exception as e:
-        log.error(f"Failed to initialize NeMo ASR model '{model_name}': {e}")
-        return None
-
-
-# --- Noise Classifier ---
-class NoiseClassifier:
-    """Classifies audio segments as 'clean' or 'noisy' using a Hugging Face transformer model."""
-
-    def __init__(
-        self, model_id: str = "speechbrain/urbansound8k_ecapa", device_to_use=DEVICE
-    ):
-        self.model_id = model_id
-        self.device = device_to_use
-        self.classifier = None  # Initialize classifier as None, load on demand
-        if not HAVE_TRANSFORMERS:
-            log.error(
-                "Transformers library not available. NoiseClassifier will not function."
-            )
-
-    def load_model(self):
-        """Loads the audio classification model into VRAM."""
-        if not HAVE_TRANSFORMERS:
-            log.debug(
-                "Transformers library not found, cannot load noise classification model."
-            )
-            return
-
-        if self.classifier is None:
-            log.info(
-                f"Loading noise classification model: {self.model_id} to {self.device.type}"
-            )
-            if self.device.type == "cuda":
-                torch.cuda.empty_cache()  # Free VRAM before loading
-            try:
-                self.classifier = transformers_pipeline(
-                    "audio-classification", model=self.model_id, device=self.device
-                )
-                log.info(f"[green]✓ Noise classifier '{self.model_id}' loaded.[/]")
-            except Exception as e:
-                log.error(f"Failed to load noise classifier '{self.model_id}': {e}")
-                self.classifier = None  # Ensure it's None on failure
-
-    def unload_model(self):
-        """Unloads the audio classification model from VRAM."""
-        if self.classifier is not None:
-            log.info(f"Unloading noise classification model: {self.model_id}")
-            del self.classifier
-            self.classifier = None
-            if self.device.type == "cuda":
-                torch.cuda.empty_cache()
-            log.info(f"[green]✓ Noise classifier '{self.model_id}' unloaded.[/]")
-
-    def classify(self, audio_path: str, confidence_threshold: float = 0.3) -> str:
-        """
-        Classifies the audio file at audio_path.
-        Returns 'noisy', 'clean', or 'unknown'.
-        Assumes speechbrain/urbansound8k_ecapa or similar model where all output labels are non-speech sounds.
-        """
-        if not HAVE_TRANSFORMERS:
-            return "unknown"
-
-        self.load_model()  # Ensure model is loaded
-
-        if self.classifier is None:
-            log.error("Noise classifier model could not be loaded. Cannot classify.")
-            return "unknown"
-
-        try:
-            if not Path(audio_path).exists() or Path(audio_path).stat().st_size == 0:
-                log.error(
-                    f"Audio file for classification not found or empty: {audio_path}"
-                )
-                return "unknown"
-
-            result = self.classifier(audio_path)
-
-            if (
-                result
-                and isinstance(result, list)
-                and result[0]
-                and "score" in result[0]
-                and "label" in result[0]
-            ):
-                top_result = result[0]
-                log.debug(
-                    f"Noise classification for {Path(audio_path).name}: Top label '{top_result['label']}' (score: {top_result['score']:.2f})"
-                )
-                if top_result["score"] >= confidence_threshold:
-                    return "noisy"
-                else:
-                    return "clean"
-            else:
-                log.warning(
-                    f"Noise classification for {Path(audio_path).name} returned empty or unexpected result: {result}"
-                )
-                return "unknown"
-        except Exception as e:
-            log.error(
-                f"Error during noise classification for {Path(audio_path).name}: {e}"
-            )
-            return "unknown"
-
-
-# --- Pipeline Stages ---
-
-
-def prepare_reference_audio(
-    reference_audio_path_arg: Path, tmp_dir: Path, target_name: str
-) -> Path:
-    log.info(
-        f"Preparing reference audio for '{target_name}' from: {reference_audio_path_arg.name}"
-    )
-    ensure_dir_exists(tmp_dir)
-    processed_ref_filename = (
-        f"{safe_filename(target_name)}_reference_processed_16k_mono.wav"
-    )
-    processed_ref_path = tmp_dir / processed_ref_filename
-    if not reference_audio_path_arg.exists():
-        raise FileNotFoundError(
-            f"Reference audio file not found: {reference_audio_path_arg}"
-        )
-    try:
-        # WeSpeaker and SpeechBrain typically expect 16kHz mono
-        ff_trim(
-            reference_audio_path_arg,
-            processed_ref_path,
-            0,
-            999999,
-            target_sr=16000,
-            target_ac=1,
-        )
-        if not processed_ref_path.exists() or processed_ref_path.stat().st_size == 0:
-            raise RuntimeError(
-                "Processed reference audio file is empty or was not created."
-            )
-        log.info(
-            f"Processed reference audio (16kHz, mono) saved to: {processed_ref_path.name}"
-        )
-        return processed_ref_path
-    except Exception as e:
-        log.error(
-            f"Failed to process reference audio '{reference_audio_path_arg.name}': {e}"
-        )
-        raise
-
-
-def run_audio_separator_vocal_separation(
-    input_audio_file: Path,
-    audio_separator: object,
-    vocals_output_dir: Path,
-    instrumental_output_dir: Path = None,
-    chunk_minutes: float = 5.0,
-) -> tuple:
-    """Performs vocal separation using Audio Separator with Mel-Roformer model.
-    
-    Args:
-        input_audio_file: Path to the input audio file
-        audio_separator: Initialized Separator instance with loaded model
-        vocals_output_dir: Directory to store the separated vocals
-        instrumental_output_dir: Directory to store the separated instrumental (optional)
-        chunk_minutes: Unused parameter (kept for compatibility)
-    
-    Returns:
-        Tuple of (vocals_path, instrumental_path), either can be None if separation failed
-    """
-    if audio_separator is None:
-        log.error("Audio separator is not initialized")
-        return None, None
-
-    log.info(f"Starting vocal separation with Audio Separator (Mel-Roformer) for: {input_audio_file.name}")
-    ensure_dir_exists(vocals_output_dir)
-    if instrumental_output_dir:
-        ensure_dir_exists(instrumental_output_dir)
-
-    # Output filenames for the separated stems
-    vocals_output_filename = (
-        vocals_output_dir / f"{input_audio_file.stem}_vocals_bs_roformer.wav"
-    )
-    
-    instrumental_output_filename = None
-    if instrumental_output_dir:
-        instrumental_output_filename = (
-            instrumental_output_dir / f"{input_audio_file.stem}_instrumental_bs_roformer.wav"
-        )
-
-    # Check if vocals already exist
-    if vocals_output_filename.exists() and vocals_output_filename.stat().st_size > 0:
-        log.info(
-            f"Found existing Audio Separator vocals, skipping separation: {vocals_output_filename.name}"
-        )
-        # Check for existing instrumental
-        existing_instrumental = None
-        if instrumental_output_filename and instrumental_output_filename.exists():
-            existing_instrumental = instrumental_output_filename
-        return vocals_output_filename, existing_instrumental
-
-    try:
-        # Check input audio properties and implement padding if needed
-        log.info(f"Processing file: {input_audio_file}")
-        
-        # Load and check audio properties with librosa
-        try:
-            import librosa
-            audio_data, sr = librosa.load(str(input_audio_file), sr=None)
-            log.info(f"Input audio: {len(audio_data)} samples, {sr}Hz, {audio_data.shape}")
-            audio_duration_seconds = len(audio_data) / sr
-        except Exception as load_err:
-            log.warning(f"Could not analyze input audio with librosa: {load_err}")
-            audio_duration_seconds = None
-        
-        # Implement padding logic for audio shorter than 8 seconds
-        MIN_AUDIO_DURATION = 8.0  # 8 seconds
-        PADDING_BUFFER = 0.05  # 50ms buffer
-        effective_min_duration = MIN_AUDIO_DURATION + PADDING_BUFFER
-        
-        processed_input_path = input_audio_file
-        temp_padded_file_path = None
-        original_duration_ms = None
-        padding_applied = False
-        
-        # Check if audio is shorter than minimum duration
-        if audio_duration_seconds is not None and audio_duration_seconds < effective_min_duration:
-            log.info(f"Audio duration {audio_duration_seconds:.2f}s is less than minimum {effective_min_duration:.2f}s. Applying padding...")
-            
-            try:
-                # Load audio with pydub for padding
-                original_audio = AudioSegment.from_wav(str(input_audio_file))
-                original_duration_ms = len(original_audio)
-                
-                # Calculate padding needed
-                target_duration_ms = int(effective_min_duration * 1000)
-                padding_duration_ms = target_duration_ms - original_duration_ms
-                
-                if padding_duration_ms > 0:
-                    # Create silence for padding
-                    silence = AudioSegment.silent(duration=padding_duration_ms)
-                    padded_audio = original_audio + silence
-                    
-                    # Create temporary file for padded audio
-                    temp_padded_file_path = input_audio_file.parent / f"temp_padded_{input_audio_file.stem}.wav"
-                    
-                    # Export padded audio
-                    padded_audio.export(str(temp_padded_file_path), format="wav")
-                    processed_input_path = temp_padded_file_path
-                    padding_applied = True
-                    
-                    log.info(f"Applied {padding_duration_ms}ms padding. Temporary file: {temp_padded_file_path.name}")
-                
-            except Exception as pad_err:
-                log.warning(f"Failed to apply padding: {pad_err}")
-                log.info("Proceeding with original audio file...")
-                processed_input_path = input_audio_file
-        else:
-            if audio_duration_seconds is not None:
-                log.info(f"Audio duration {audio_duration_seconds:.2f}s is sufficient. No padding needed.")
-
-        # Create a temporary file with proper format for the model if needed
-        temp_input_file = input_audio_file.parent / f"temp_for_separator_{input_audio_file.stem}.wav"
-
-        # Define output names for the separated stems
-        output_names = {
-            "Vocals": vocals_output_filename.stem,
-            "Instrumental": f"{input_audio_file.stem}_instrumental_bs_roformer"
-        }          # Perform separation on the processed input (potentially padded)
-        log.info(f"Starting separation process for: {processed_input_path.name}")
-        
-        try:
-            # Use separate method with the processed input path
-            output_files = audio_separator.separate([str(processed_input_path)])
-            
-            if not output_files:
-                log.error("No output files returned from audio_separator.separate()")
-                # Clean up temporary padded file if it was created
-                if temp_padded_file_path and temp_padded_file_path.exists():
-                    temp_padded_file_path.unlink()
-                return None, None
-                
-        except Exception as sep_err:
-            log.error(f"Separation process failed: {sep_err}")
-            log.info("Trying alternative separation approach...")
-              # Try with different parameters or fallback
-            try:
-                # Alternative approach - let audio-separator handle file names
-                separator_temp_dir = input_audio_file.parent / "temp_separator_output"
-                separator_temp_dir.mkdir(exist_ok=True)
-                  # Set output directory for the separator
-                audio_separator.output_dir = str(separator_temp_dir)
-                output_files = audio_separator.separate([str(processed_input_path)])
-                
-            except Exception as sep_err2:
-                log.error(f"Alternative separation also failed: {sep_err2}")
-                return None, None
-        
-        vocals_file = None
-        instrumental_file = None
-        
-        # Process the output files - audio-separator typically outputs with specific naming
-        for file_path in output_files:
-            file_path_obj = Path(file_path)
-            log.info(f"Processing separator output: {file_path_obj.name}")
-            
-            # Check for vocals (common patterns: vocals, voice, Vocals)
-            if any(keyword in file_path_obj.name.lower() for keyword in ['vocals', 'voice']):
-                # Move vocals to the correct directory
-                try:
-                    if file_path_obj != vocals_output_filename:
-                        shutil.move(str(file_path_obj), str(vocals_output_filename))
-                    vocals_file = vocals_output_filename
-                    log.info(f"Moved vocals file to: {vocals_output_filename}")
-                except Exception as move_err:
-                    log.warning(f"Failed to move vocals file: {move_err}")
-                    vocals_file = file_path_obj
-                
-            # Check for instrumental (common patterns: instrumental, music, accompaniment)
-            elif any(keyword in file_path_obj.name.lower() for keyword in ['instrumental', 'music', 'accompaniment']):
-                # Move instrumental to the correct directory if specified
-                if instrumental_output_filename:
-                    try:
-                        if file_path_obj != instrumental_output_filename:
-                            shutil.move(str(file_path_obj), str(instrumental_output_filename))
-                        instrumental_file = instrumental_output_filename
-                        log.info(f"Moved instrumental file to: {instrumental_output_filename}")
-                    except Exception as move_err:
-                        log.warning(f"Failed to move instrumental file: {move_err}")
-                        instrumental_file = file_path_obj
-                else:
-                    # If no instrumental directory specified, just note the file
-                    instrumental_file = file_path_obj
-                    log.info(f"Instrumental file available at: {file_path_obj}")
-            
-            else:
-                log.info(f"Unknown output file type: {file_path_obj.name}")
-        
-        # Verify outputs
-        if vocals_file and vocals_file.exists():
-            log.info(f"✓ Vocal separation completed: {vocals_file.name}")
-        else:
-            log.warning("Failed to create vocals output")
-            vocals_file = None
-            
-        if instrumental_file and instrumental_file.exists():
-            log.info(f"✓ Instrumental separation completed: {instrumental_file.name}")
-        else:
-            log.warning("Failed to create instrumental output")
-            instrumental_file = None
-        
-        # Trim padding from output files if padding was applied
-        if padding_applied and original_duration_ms is not None:
-            log.info("Trimming padding from separated output files...")
-            
-            # Trim vocals file if it exists
-            if vocals_file and vocals_file.exists():
-                try:
-                    vocals_audio = AudioSegment.from_wav(str(vocals_file))
-                    trimmed_vocals = vocals_audio[:original_duration_ms]
-                    trimmed_vocals.export(str(vocals_file), format="wav")
-                    log.info(f"Trimmed padding from vocals file: {vocals_file.name}")
-                except Exception as trim_err:
-                    log.warning(f"Failed to trim padding from vocals file: {trim_err}")
-            
-            # Trim instrumental file if it exists
-            if instrumental_file and instrumental_file.exists():
-                try:
-                    instrumental_audio = AudioSegment.from_wav(str(instrumental_file))
-                    trimmed_instrumental = instrumental_audio[:original_duration_ms]
-                    trimmed_instrumental.export(str(instrumental_file), format="wav")
-                    log.info(f"Trimmed padding from instrumental file: {instrumental_file.name}")
-                except Exception as trim_err:
-                    log.warning(f"Failed to trim padding from instrumental file: {trim_err}")
-        
-        # Clean up temporary padded file if it was created
-        if temp_padded_file_path and temp_padded_file_path.exists():
-            try:
-                temp_padded_file_path.unlink()
-                log.info(f"Cleaned up temporary padded file: {temp_padded_file_path.name}")
-            except Exception as cleanup_err:
-                log.warning(f"Failed to clean up temporary padded file: {cleanup_err}")
-          # Clean up temporary file if created
-        if 'temp_input_file' in locals() and temp_input_file.exists():
-            temp_input_file.unlink()
-        
-        return vocals_file, instrumental_file
-            
-    except Exception as e:
-        log.error(f"Audio Separator vocal separation failed: {e}")
-        # Clean up temporary padded file if it was created
-        if 'temp_padded_file_path' in locals() and temp_padded_file_path and temp_padded_file_path.exists():
-            try:
-                temp_padded_file_path.unlink()
-                log.info(f"Cleaned up temporary padded file after error: {temp_padded_file_path.name}")
-            except Exception as cleanup_err:
-                log.warning(f"Failed to clean up temporary padded file after error: {cleanup_err}")
-        # Clean up temporary file if created
-        if 'temp_input_file' in locals() and temp_input_file.exists():
-            temp_input_file.unlink()
-        return None, None
-
-
-def diarize_audio(
-    input_audio_file: Path,
-    tmp_dir: Path,
-    huggingface_token: str,
-    model_config: dict,
-    dry_run: bool = False,
-) -> Annotation | None:
-    # PyAnnote 3.1 is the target
-    model_name = model_config.get("diar_model", "pyannote/speaker-diarization-3.1")
-    # Ensure it does not use 3.0, even if specified in args by mistake. Forcing 3.1.
-    if "3.0" in model_name:
-        log.warning(
-            f"Requested diarization model '{model_name}' seems to be v3.0. Upgrading to 'pyannote/speaker-diarization-3.1'."
-        )
-        model_name = "pyannote/speaker-diarization-3.1"
-
-    hyper_params = model_config.get("diar_hyperparams", {})
-    log.info(
-        f"Starting speaker diarization for: {input_audio_file.name} (Model: {model_name})"
-    )
-    if DEVICE.type == "cuda":
-        torch.cuda.empty_cache()
-    ensure_dir_exists(tmp_dir)
-    if hyper_params:
-        log.info(f"With diarization hyperparameters: {hyper_params}")
-
-    try:
-        pipeline = PyannotePipeline.from_pretrained(
-            model_name, use_auth_token=huggingface_token
-        )
-        if hasattr(pipeline, "to") and callable(getattr(pipeline, "to")):
-            pipeline = pipeline.to(DEVICE)
-        log.info(f"Diarization model '{model_name}' loaded to {DEVICE.type.upper()}.")
-    except Exception as e:
-        log.error(f"[bold red]Error loading diarization model '{model_name}': {e}[/]")
-        log.error(
-            "Please ensure you have accepted the model's terms on Hugging Face and your token is correct."
-        )
-        return None  # Changed from raise to allow pipeline to potentially continue or handle
-
-    target_audio_for_processing = input_audio_file
-    if dry_run:
-        cut_audio_file_path = tmp_dir / f"{input_audio_file.stem}_60s_diar_dryrun.wav"
-        log.warning(
-            f"[DRY-RUN] Using first 60s for diarization. Temp: {cut_audio_file_path.name}"
-        )
-        try:
-            # Diarization models typically expect 16kHz
-            ff_trim(input_audio_file, cut_audio_file_path, 0, 60, target_sr=16000)
-            target_audio_for_processing = cut_audio_file_path
-        except Exception as e:
-            log.error(
-                f"Failed to create dry-run audio for diarization: {e}. Using full audio."
-            )
-
-    log.info(
-        f"Running diarization on {DEVICE.type.upper()} for {target_audio_for_processing.name}..."
-    )
-    try:
-        with Progress(
-            SpinnerColumn(),
-            TextColumn("[progress.description]{task.description}"),
-            TimeElapsedColumn(),
-            console=console,
-        ) as progress:
-            task = progress.add_task("Diarizing...", total=None)
-            # PyAnnote pipeline expects 'audio' key to be path string
-            diarization_result = pipeline(
-                {
-                    "uri": target_audio_for_processing.stem,
-                    "audio": str(target_audio_for_processing),
-                },
-                **hyper_params,
-            )
-            progress.update(task, completed=1, total=1)
-        num_speakers = len(diarization_result.labels())
-        total_speech_duration = diarization_result.get_timeline().duration()
-        log.info(
-            f"[green]✓ Diarization complete.[/] Found {num_speakers} speaker labels. Total speech: {format_duration(total_speech_duration)}."
-        )
-        if num_speakers == 0:
-            log.warning("Diarization resulted in zero speakers.")
-        return diarization_result
-    except RuntimeError as e:
-        if "CUDA out of memory" in str(e) and DEVICE.type == "cuda":
-            log.error("[bold red]CUDA out of memory during diarization![/]")
-            torch.cuda.empty_cache()
-            log.warning("Attempting diarization on CPU (slower)...")
-            try:
-                pipeline = pipeline.to(torch.device("cpu"))
-                log.info("Switched diarization pipeline to CPU.")
-                with Progress(
-                    SpinnerColumn(),
-                    TextColumn("[progress.description]{task.description}"),
-                    TimeElapsedColumn(),
-                    console=console,
-                ) as p_cpu:
-                    task_cpu = p_cpu.add_task("Diarizing (CPU)...", total=None)
-                    res_cpu = pipeline(
-                        {
-                            "uri": target_audio_for_processing.stem,
-                            "audio": str(target_audio_for_processing),
-                        },
-                        **hyper_params,
-                    )
-                    p_cpu.update(task_cpu, completed=1, total=1)
-                log.info(
-                    f"[green]✓ Diarization (CPU) complete.[/] Found {len(res_cpu.labels())} spk. Total speech: {format_duration(res_cpu.get_timeline().duration())}."
-                )
-                return res_cpu
-            except Exception as cpu_e:
-                log.error(
-                    f"Diarization failed on GPU (OOM) and subsequently on CPU: {cpu_e}"
-                )
-                return None
-        else:
-            log.error(f"Runtime error during diarization: {e}")
-            return None
-    except Exception as e:
-        log.error(f"Unexpected error during diarization: {e}")
-        return None
-
-
-def detect_overlapped_regions(
-    input_audio_file: Path,
-    tmp_dir: Path,
-    huggingface_token: str,
-    osd_model_name: str = "pyannote/overlapped-speech-detection",  # Default OSD from original code
-    dry_run: bool = False,
-) -> Timeline | None:
-    log.info(f"Starting OSD for: {input_audio_file.name} (OSD Model: {osd_model_name})")
-    if DEVICE.type == "cuda":
-        torch.cuda.empty_cache()
-    ensure_dir_exists(tmp_dir)
-
-    osd_pipeline_instance = None
-    # Hyperparameters for OverlappedSpeechDetection from pyannote.audio.pipelines.segmentation.Pipeline
-    # These are defaults if segmentation model is used.
-    default_osd_hyperparameters = {
-        "onset": 0.5,
-        "offset": 0.5,
-        "min_duration_on": 0.05,
-        "min_duration_off": 0.05,
-        # For OSD, we are interested in segments with 2 or more speakers.
-        # These can be tuned.
-        "segmentation_min_duration_off": 0.0,  # from pyannote.audio.pipelines.utils
-    }
-
-    try:
-        # pyannote/overlapped-speech-detection is a dedicated pipeline
-        if osd_model_name == "pyannote/overlapped-speech-detection":
-            log.info(f"Loading dedicated OSD pipeline: '{osd_model_name}'...")
-            osd_pipeline_instance = PyannotePipeline.from_pretrained(
-                osd_model_name, use_auth_token=huggingface_token
-            )
-        # pyannote/segmentation-3.0 (or similar like voicefixer/mdx23c-segmentation) are base models
-        # that can be wrapped by OverlappedSpeechDetection pipeline.
-        elif (
-            osd_model_name.startswith("pyannote/segmentation")
-            or "segmentation" in osd_model_name
-        ):
-            log.info(
-                f"Loading '{osd_model_name}' as base segmentation model for OSD pipeline..."
-            )
-            segmentation_model = PyannoteModel.from_pretrained(
-                osd_model_name, use_auth_token=huggingface_token
-            )
-            osd_pipeline_instance = PyannoteOSDPipeline(
-                segmentation=segmentation_model,
-                # device=DEVICE # OSDPipeline takes device here
-            )
-            # OSDPipeline needs instantiation of params if not set
-            osd_pipeline_instance.instantiate(default_osd_hyperparameters)
-            log.info(
-                f"Instantiated OverlappedSpeechDetection pipeline (from '{osd_model_name}') with parameters: {default_osd_hyperparameters}."
-            )
-        else:  # Fallback for other potential pipeline types, though less common for OSD
-            log.warning(
-                f"OSD model string '{osd_model_name}' not recognized as a specific type. "
-                "Attempting to load as a generic PyannotePipeline. This may not yield overlap directly."
-            )
-            osd_pipeline_instance = PyannotePipeline.from_pretrained(
-                osd_model_name, use_auth_token=huggingface_token
-            )
-
-        if osd_pipeline_instance is None:
-            raise RuntimeError(
-                f"Failed to load or instantiate OSD pipeline for '{osd_model_name}'. Instance is None."
-            )
-
-        # Move to device
-        if hasattr(osd_pipeline_instance, "to") and callable(
-            getattr(osd_pipeline_instance, "to")
-        ):
-            log.debug(
-                f"Moving OSD pipeline for '{osd_model_name}' to {DEVICE.type.upper()}"
-            )
-            osd_pipeline_instance = osd_pipeline_instance.to(DEVICE)
-        # If it's an OSDPipeline, the model is 'segmentation_model' or 'segmentation' (check pyannote version)
-        elif hasattr(osd_pipeline_instance, "segmentation_model") and hasattr(
-            osd_pipeline_instance.segmentation_model, "to"
-        ):
-            log.debug(
-                f"Moving OSD pipeline's segmentation_model to {DEVICE.type.upper()}"
-            )
-            osd_pipeline_instance.segmentation_model = (
-                osd_pipeline_instance.segmentation_model.to(DEVICE)
-            )
-        elif hasattr(osd_pipeline_instance, "segmentation") and hasattr(
-            osd_pipeline_instance.segmentation, "to"
-        ):  # segmentation is the model instance
-            log.debug(
-                f"Moving OSD pipeline's segmentation (model) to {DEVICE.type.upper()}"
-            )
-            osd_pipeline_instance.segmentation = osd_pipeline_instance.segmentation.to(
-                DEVICE
-            )
-
-        log.info(
-            f"OSD model/pipeline '{osd_model_name}' successfully prepared on {DEVICE.type.upper()}."
-        )
-
-    except Exception as e:
-        log.error(
-            f"[bold red]Fatal error loading/instantiating OSD model/pipeline '{osd_model_name}': {type(e).__name__} - {e}[/]"
-        )
-        # ... (error details from original code) ...
-        return None  # Changed from raise
-
-    target_audio_for_processing = input_audio_file
-    if dry_run:
-        cut_audio_file_path = tmp_dir / f"{input_audio_file.stem}_60s_osd_dryrun.wav"
-        log.warning(
-            f"[DRY-RUN] Using first 60s for OSD. Temp: {cut_audio_file_path.name}"
-        )
-        try:
-            # OSD models also typically expect 16kHz
-            ff_trim(input_audio_file, cut_audio_file_path, 0, 60, target_sr=16000)
-            target_audio_for_processing = cut_audio_file_path
-        except Exception as e:
-            log.error(f"Failed to create dry-run audio for OSD: {e}. Using full audio.")
-
-    log.info(
-        f"Running OSD on {DEVICE.type.upper()} for {target_audio_for_processing.name}..."
-    )
-    try:
-        with Progress(
-            SpinnerColumn(),
-            TextColumn("[progress.description]{task.description}"),
-            TimeElapsedColumn(),
-            console=console,
-        ) as progress:
-            task = progress.add_task("Detecting overlaps...", total=None)
-            # PyAnnote pipeline expects 'audio' key to be path string
-            osd_annotation_or_timeline = osd_pipeline_instance(
-                {
-                    "uri": target_audio_for_processing.stem,
-                    "audio": str(target_audio_for_processing),
-                }
-            )
-            progress.update(task, completed=1, total=1)
-
-        overlap_timeline = Timeline()
-        # OSDPipeline directly returns a Timeline of overlapped regions.
-        # Generic pipelines return an Annotation.
-        if isinstance(osd_annotation_or_timeline, Timeline):
-            overlap_timeline = osd_annotation_or_timeline
-            log.info(
-                "OSD pipeline returned a Timeline directly (expected for OverlappedSpeechDetection)."
-            )
-        elif isinstance(osd_annotation_or_timeline, Annotation):
-            osd_annotation = osd_annotation_or_timeline
-            # Logic from original code to extract overlap from Annotation
-            if "overlap" in osd_annotation.labels():
-                overlap_timeline.update(osd_annotation.label_timeline("overlap"))
-            # ... (other label checking logic from original code if 'overlap' not present) ...
-            else:  # Try to infer from segmentation model output (e.g., speaker count > 1)
-                labels_from_osd = osd_annotation.labels()
-                log.debug(
-                    f"OSD with '{osd_model_name}' did not directly yield 'overlap' label from Annotation. Checking other labels: {labels_from_osd}"
-                )
-                found_overlap_in_annotation = False
-                for label in labels_from_osd:
-                    # For segmentation models (e.g. pyannote/segmentation-3.0), labels might be 'speakerN', 'noise', 'speech'.
-                    # Or it might give speaker counts like 'SPEAKER_00+SPEAKER_01', '2speakers'.
-                    # This part needs careful checking based on the actual model's output labels.
-                    # A common pattern from segmentation models used in OSDPipeline is labels like 'overlap' or counting speakers.
-                    if (
-                        "overlap" in label.lower()
-                    ):  # Check if any label contains 'overlap'
-                        overlap_timeline.update(osd_annotation.label_timeline(label))
-                        found_overlap_in_annotation = True
-                        log.info(f"Using label '{label}' from Annotation as overlap.")
-                        break
-                    # Try to infer from speaker count in label (e.g. from a segmentation model that counts speakers)
-                    try:  # Example: 'speaker_count_2', '2_speakers_MIX', 'INTERSECTION'
-                        if (
-                            re.search(r"(\d+)\s*speaker", label, re.IGNORECASE)
-                            and int(
-                                re.search(
-                                    r"(\d+)\s*speaker", label, re.IGNORECASE
-                                ).group(1)
-                            )
-                            >= 2
-                        ):
-                            overlap_timeline.update(
-                                osd_annotation.label_timeline(label)
-                            )
-                            found_overlap_in_annotation = True
-                            break
-                        if (
-                            "+" in label
-                            or "intersection" in label.lower()
-                            or "overlap" in label.lower()
-                        ):  # Heuristic for multi-speaker labels
-                            overlap_timeline.update(
-                                osd_annotation.label_timeline(label)
-                            )
-                            found_overlap_in_annotation = True
-                            break
-                    except (ValueError, AttributeError):
-                        pass
-                if not found_overlap_in_annotation and labels_from_osd:
-                    log.warning(
-                        f"Could not determine specific overlap label from Annotation via '{osd_model_name}'. Labels: {labels_from_osd}. No overlap inferred from this Annotation."
-                    )
-
-        else:
-            log.error(
-                f"OSD pipeline returned an unexpected type: {type(osd_annotation_or_timeline)}. Expected Timeline or Annotation."
-            )
-            return Timeline()  # Return empty timeline
-
-        overlap_timeline = (
-            overlap_timeline.support()
-        )  # Merge overlapping segments within the timeline
-        total_overlap_duration = overlap_timeline.duration()
-        log.info(
-            f"[green]✓ Overlap detection complete.[/] Total overlap: {format_duration(total_overlap_duration)}."
-        )
-        if total_overlap_duration == 0:
-            log.info(
-                "No overlapped speech detected by OSD model or inferred from its output."
-            )
-        return overlap_timeline
-
-    except RuntimeError as e:  # GPU OOM
-        if "CUDA out of memory" in str(e) and DEVICE.type == "cuda":
-            log.error("[bold red]CUDA out of memory during OSD![/]")
-            torch.cuda.empty_cache()
-            log.warning("Attempting OSD on CPU (slower)...")
-            cpu_device = torch.device("cpu")
-            try:
-                osd_pipeline_cpu = None
-                # Re-initialize OSD pipeline for CPU
-                if osd_model_name == "pyannote/overlapped-speech-detection":
-                    osd_pipeline_cpu = PyannotePipeline.from_pretrained(
-                        osd_model_name, use_auth_token=huggingface_token
-                    ).to(cpu_device)
-                elif (
-                    osd_model_name.startswith("pyannote/segmentation")
-                    or "segmentation" in osd_model_name
-                ):
-                    segmentation_model_cpu = PyannoteModel.from_pretrained(
-                        osd_model_name, use_auth_token=huggingface_token
-                    ).to(cpu_device)
-                    osd_pipeline_cpu = PyannoteOSDPipeline(
-                        segmentation=segmentation_model_cpu
-                    )
-                    osd_pipeline_cpu.instantiate(default_osd_hyperparameters)
-                else:  # Generic
-                    osd_pipeline_cpu = PyannotePipeline.from_pretrained(
-                        osd_model_name, use_auth_token=huggingface_token
-                    ).to(cpu_device)
-
-                if osd_pipeline_cpu is None:
-                    raise RuntimeError(
-                        "Failed to create OSD pipeline for CPU fallback."
-                    )
-                log.info("Switched OSD pipeline to CPU.")
-                with Progress(
-                    SpinnerColumn(),
-                    TextColumn("[progress.description]{task.description}"),
-                    TimeElapsedColumn(),
-                    console=console,
-                ) as p_cpu:
-                    task_cpu = p_cpu.add_task("Detecting overlaps (CPU)...", total=None)
-                    osd_res_cpu = osd_pipeline_cpu(
-                        {
-                            "uri": target_audio_for_processing.stem,
-                            "audio": str(target_audio_for_processing),
-                        }
-                    )
-                    p_cpu.update(task_cpu, completed=1, total=1)
-
-                ov_tl_cpu = Timeline()
-                if isinstance(osd_res_cpu, Timeline):
-                    ov_tl_cpu = osd_res_cpu
-                elif isinstance(osd_res_cpu, Annotation):
-                    # Extract from annotation as in GPU block
-                    if "overlap" in osd_res_cpu.labels():
-                        ov_tl_cpu.update(osd_res_cpu.label_timeline("overlap"))
-                    # ... (other label checking) ...
-                ov_tl_cpu = ov_tl_cpu.support()
-                log.info(
-                    f"[green]✓ OSD (CPU) complete.[/] Total overlap: {format_duration(ov_tl_cpu.duration())}."
-                )
-                return ov_tl_cpu
-
-            except Exception as cpu_e:
-                log.error(f"OSD failed on GPU (OOM) and subsequently on CPU: {cpu_e}")
-                return Timeline()  # Return empty on error
-        else:  # Other runtime errors
-            log.error(f"Runtime error during OSD: {e}")
-            return Timeline()
-    except Exception as e:
-        log.error(f"An unexpected error occurred during OSD processing: {e}")
-        return Timeline()
-
-
-def identify_target_speaker(
-    annotation: Annotation,
-    input_audio_file: Path,  # Audio file from which segments are derived (e.g., Audio Separator output)
-    processed_reference_file: Path,  # Reference audio (16kHz mono)
-    target_name: str,
-    wespeaker_rvector_model,  # WeSpeaker Deep r-vector model instance
-) -> str | None:
-    log.info(
-        f"Identifying '{target_name}' among diarized speakers using WeSpeaker Deep r-vector and reference: {processed_reference_file.name}"
-    )
-
-    if wespeaker_rvector_model is None:
-        log.error(
-            "WeSpeaker r-vector model not available for speaker identification. Cannot proceed."
-        )
-        return None
-    if not processed_reference_file.exists():
-        log.error(
-            f"Processed reference audio not found: {processed_reference_file}. Cannot ID target."
-        )
-        return None
-
-    try:
-        ref_embedding = wespeaker_rvector_model.extract_embedding(
-            str(processed_reference_file)
-        )
-        log.debug(
-            f"Reference embedding for '{target_name}' extracted, shape: {ref_embedding.shape}"
-        )
-    except Exception as e:
-        log.error(
-            f"Failed to extract embedding from reference audio '{processed_reference_file.name}' using WeSpeaker: {e}"
-        )
-        return None
-
-    # Create a temporary directory for speaker segment audio files
-    # This is because WeSpeaker model.extract_embedding expects file paths
-    with tempfile.TemporaryDirectory(
-        prefix="speaker_id_segs_", dir=Path(processed_reference_file).parent
-    ) as temp_seg_dir_str:
-        temp_seg_dir = Path(temp_seg_dir_str)
-
-        speaker_similarities = {}
-        unique_speaker_labels = annotation.labels()
-        if not unique_speaker_labels:
-            log.error(
-                "Diarization produced no speaker labels. Cannot identify target speaker."
-            )
-            return None
-
-        log.info(
-            f"Comparing reference of '{target_name}' with {len(unique_speaker_labels)} diarized speakers using WeSpeaker r-vector."
-        )        # We need to extract audio segments for each speaker.
-        # The input_audio_file is the source (e.g., Audio Separator output or original).
-        # Segments from diarization are relative to this input_audio_file.
-        # WeSpeaker expects 16kHz for its pre-trained models. Ensure segments are 16kHz.
-        # The diarization itself should have run on 16kHz audio, so segment times are for that.
-        # Audio Separator output SR might be different, so resampling of segments might be needed if input_audio_file is Audio Separator output.
-        # For simplicity, assume input_audio_file is already at a common SR or ff_slice handles it.
-        # It's safer to always resample segments to 16kHz for WeSpeaker.
-
-        for spk_label in unique_speaker_labels:
-            speaker_segments_timeline = annotation.label_timeline(spk_label)
-            if not speaker_segments_timeline:
-                log.debug(
-                    f"Speaker label '{spk_label}' has no speech segments. Skipping."
-                )
-                continue            # Concatenate first N seconds of speech for this speaker to create a representative sample
-            MAX_EMBED_DURATION_PER_SPEAKER = 20.0  # seconds
-            current_duration_for_embedding = 0.0
-
-            temp_speaker_audio_list = []
-
-            for i, seg in enumerate(speaker_segments_timeline):
-                if current_duration_for_embedding >= MAX_EMBED_DURATION_PER_SPEAKER:
-                    break                # Slice segment from input_audio_file and resample to 16kHz for WeSpeaker
-                temp_seg_path = temp_seg_dir / f"{safe_filename(spk_label)}_seg_{i}.wav"
-                try:
-                    # ff_slice_smart will handle intelligent chunking if needed
-                    ff_slice_smart(
-                        input_audio_file,
-                        temp_seg_path,
-                        seg.start,
-                        seg.end,
-                        target_sr=16000,
-                        target_ac=1,
-                    )
-                    if temp_seg_path.exists() and temp_seg_path.stat().st_size > 0:
-                        temp_speaker_audio_list.append(temp_seg_path)
-                        current_duration_for_embedding += (
-                            seg.duration
-                        )  # Using original segment duration for tracking
-                    else:
-                        log.warning(
-                            f"Failed to create/empty slice for speaker ID: {temp_seg_path.name}"
-                        )
-                except Exception as e_slice:
-                    log.warning(
-                        f"Slicing segment {i} for speaker {spk_label} failed: {e_slice}"
-                    )
-
-            if not temp_speaker_audio_list:
-                log.debug(
-                    f"No valid audio segments extracted for speaker '{spk_label}' for embedding. Similarity set to 0."
-                )
-                speaker_similarities[spk_label] = 0.0
-                continue            # Create a single audio file for this speaker by concatenating the temp segments
-            speaker_concat_audio_path = (
-                temp_seg_dir / f"{safe_filename(spk_label)}_concat_for_embed.wav"
-            )
-            if (
-                len(temp_speaker_audio_list) == 1
-            ):  # If only one segment, just use it (rename for consistency)
-                shutil.copy(temp_speaker_audio_list[0], speaker_concat_audio_path)
-            else:
-                concat_list_file = (
-                    temp_seg_dir / f"{safe_filename(spk_label)}_concat_list.txt"
-                )
-                with open(concat_list_file, "w", encoding="utf-8") as f:
-                    for p in temp_speaker_audio_list:
-                        f.write(f"file '{p.resolve().as_posix()}'\n")
-                try:
-                    (
-                        ffmpeg.input(str(concat_list_file), format="concat", safe=0)
-                        .output(
-                            str(speaker_concat_audio_path),
-                            acodec="pcm_s16le",
-                            ar=16000,
-                            ac=1,
-                        )
-                        .overwrite_output()
-                        .run(quiet=True, capture_stdout=True, capture_stderr=True)
-                    )
-                except ffmpeg.Error as e_concat:
-                    log.warning(
-                        f"ffmpeg concat failed for speaker {spk_label} embedding audio: {e_concat.stderr.decode() if e_concat.stderr else 'ffmpeg error'}. Similarity set to 0."
-                    )
-                    speaker_similarities[spk_label] = 0.0
-                    continue
-
-            if (
-                speaker_concat_audio_path.exists()
-                and speaker_concat_audio_path.stat().st_size > 0
-            ):
-                try:
-                    spk_embedding = wespeaker_rvector_model.extract_embedding(
-                        str(speaker_concat_audio_path)
-                    )
-                    similarity = cos(
-                        ref_embedding, spk_embedding
-                    )  # Using common.cos for numpy arrays
-                    speaker_similarities[spk_label] = similarity
-                except Exception as e_embed:
-                    log.warning(
-                        f"Error extracting WeSpeaker embedding for speaker '{spk_label}': {e_embed}. Similarity set to 0."
-                    )
-                    speaker_similarities[spk_label] = 0.0
-            else:
-                log.debug(
-                    f"Concatenated audio for speaker '{spk_label}' embedding is missing or empty. Similarity set to 0."
-                )
-                speaker_similarities[spk_label] = 0.0
-
-    if not speaker_similarities:
-        log.error(
-            f"Speaker similarity calculation failed for all speakers for '{target_name}'."
-        )
-        return None
-
-    if all(score == 0.0 for score in speaker_similarities.values()):
-        log.error(
-            f"[bold red]All WeSpeaker similarity scores are zero for '{target_name}'. Cannot reliably ID target.[/]"
-        )
-        # Fallback: pick the first speaker label or a placeholder if desired. For now, indicate failure.
-        best_match_label = (
-            unique_speaker_labels[0] if unique_speaker_labels else "UNKNOWN_SPEAKER"
-        )
-        max_similarity_score = 0.0
-        log.warning(
-            f"Arbitrarily assigning '{best_match_label}' due to all zero scores (this is a guess)."
-        )
-    else:
-        best_match_label = max(speaker_similarities, key=speaker_similarities.get)
-        max_similarity_score = speaker_similarities[best_match_label]
-
-    log.info(
-        f"[green]✓ Identified '{target_name}' as diarization label → [bold]{best_match_label}[/] (WeSpeaker r-vector sim: {max_similarity_score:.4f})[/]"
-    )
-
-    sim_table = Table(
-        title=f"WeSpeaker r-vector Similarities to '{target_name}' Reference",
-        show_lines=True,
-        highlight=True,
-    )
-    sim_table.add_column("Diarized Speaker Label", style="cyan", justify="center")
-    sim_table.add_column("Similarity Score", style="magenta", justify="center")
-    for spk, score in sorted(
-        speaker_similarities.items(), key=lambda item: item[1], reverse=True
-    ):
-        sim_table.add_row(
-            spk,
-            f"{score:.4f}",
-            style="bold yellow on bright_black" if spk == best_match_label else "",
-        )
-    console.print(sim_table)
-
-    return best_match_label
-
-
-def merge_nearby_segments(
-    segments_to_merge: list[Segment], max_allowed_gap: float = DEFAULT_MAX_MERGE_GAP
-) -> list[Segment]:
-    if not segments_to_merge:
-        return []
-    # Sort segments by start time
-    sorted_segments = sorted(list(segments_to_merge), key=lambda s: s.start)
-    if not sorted_segments:
-        return []  # Should not happen if segments_to_merge was not empty
-
-    merged_timeline = Timeline()
-    if not sorted_segments:
-        return []
-
-    current_merged_segment = sorted_segments[0]
-    for next_segment in sorted_segments[1:]:
-        # If next_segment starts within max_allowed_gap of current_merged_segment's end
-        if (next_segment.start <= current_merged_segment.end + max_allowed_gap) and (
-            next_segment.end > current_merged_segment.end
-        ):  # And it extends the current segment
-            current_merged_segment = Segment(
-                current_merged_segment.start, next_segment.end
-            )
-        elif (
-            next_segment.start > current_merged_segment.end + max_allowed_gap
-        ):  # Gap is too large
-            merged_timeline.add(current_merged_segment)
-            current_merged_segment = next_segment
-        # If next_segment is completely within current_merged_segment or starts before but ends earlier, it's usually handled by Timeline.support() or prior logic.
-        # This simple merge focuses on extending or starting new.
-
-    merged_timeline.add(current_merged_segment)  # Add the last merged segment
-    return list(
-        merged_timeline.support()
-    )  # .support() merges overlapping segments within the timeline
-
-
-def filter_segments_by_duration(
-    segments_to_filter: list[Segment], min_req_duration: float = DEFAULT_MIN_SEGMENT_SEC
-) -> list[Segment]:
-    return [seg for seg in segments_to_filter if seg.duration >= min_req_duration]
-
-
-def check_voice_activity(
-    audio_path: Path, min_speech_ratio: float = 0.6, vad_threshold: float = 0.5
-) -> bool:
-    """Checks voice activity in an audio file using Silero-VAD."""
-    try:
-        y, sr = librosa.load(
-            audio_path, sr=16000, mono=True
-        )  # Silero VAD expects 16kHz
-    except Exception as e:
-        log.debug(
-            f"VAD: Librosa load failed for {audio_path.name}: {e}. Assuming no voice activity."
-        )
-        return False
-    if len(y) == 0:
-        log.debug(
-            f"VAD: Audio file {audio_path.name} is empty. Assuming no voice activity."
-        )
-        return False
-    try:
-        # Silero VAD model loading (cached by torch.hub)
-        vad_model, utils = torch.hub.load(
-            repo_or_dir="snakers4/silero-vad",
-            model="silero_vad",
-            force_reload=False,
-            trust_repo=True,
-            verbose=False,
-            onnx=False,
-        )
-        (get_speech_timestamps, _, read_audio, _, _) = (
-            utils  # read_audio is not used here as we load with librosa
-        )
-        vad_model.to(DEVICE)  # Move model to appropriate device
-    except Exception as e:
-        log.warning(
-            f"VAD: Silero-VAD model loading failed: {e}. Skipping VAD for {audio_path.name}, assuming active speech."
-        )
-        return True
-
-    try:
-        audio_tensor = torch.FloatTensor(y).to(DEVICE)
-        # Silero VAD model expects sample rates 16000, 8000 or 48000Hz. We loaded at 16000Hz.
-        speech_timestamps = get_speech_timestamps(
-            audio_tensor, vad_model, sampling_rate=16000, threshold=vad_threshold
-        )
-
-        speech_duration_samples = sum(d["end"] - d["start"] for d in speech_timestamps)
-        speech_duration_sec = speech_duration_samples / 16000
-        total_duration_sec = len(y) / 16000
-
-        ratio = (
-            speech_duration_sec / total_duration_sec if total_duration_sec > 0 else 0.0
-        )
-        log.debug(
-            f"VAD for {audio_path.name}: Speech Ratio {ratio:.2f} (Speech: {speech_duration_sec:.2f}s / Total: {total_duration_sec:.2f}s)"
-        )
-        return ratio >= min_speech_ratio
-    except Exception as e:
-        log.warning(
-            f"VAD: Error processing {audio_path.name} with Silero-VAD: {e}. Assuming active speech."
-        )
-        return True
-
-
-def verify_speaker_segment(
-    segment_audio_path: Path,  # Path to the segment to verify (must be 16kHz mono for models)
-    reference_audio_path: Path,  # Path to the reference audio (must be 16kHz mono)
-    wespeaker_models: dict,  # Dict containing 'rvector' and 'gemini' WeSpeaker model instances
-    speechbrain_sb_model,  # SpeechBrain ECAPA-TDNN model instance
-    verification_strategy: str = "weighted_average",  # or "sequential_gauntlet" (not fully implemented)
-) -> tuple[float, dict]:
-    """
-    Performs multi-stage speaker verification on an audio segment.
-    Ensures input paths (segment_audio_path, reference_audio_path) are 16kHz mono.
-    """
-    scores = {
-        "wespeaker_rvector": 0.0,
-        "speechbrain_ecapa": 0.0,
-        "wespeaker_gemini": 0.0,
-        "voice_activity_factor": 0.1,  # Default to low if VAD fails or no activity
-    }
-    seg_name = segment_audio_path.name
-
-    # Ensure reference and segment audio are suitable for models (16kHz, mono)
-    # This function assumes they are already prepared. If not, they should be converted before calling.
-
-    # --- Stage 1: WeSpeaker Deep r-vector ---
-    if wespeaker_models and wespeaker_models.get("rvector"):
-        try:
-            ws_rvector_model = wespeaker_models["rvector"]
-            # WeSpeaker expects file paths.
-            ref_emb = ws_rvector_model.extract_embedding(str(reference_audio_path))
-            seg_emb = ws_rvector_model.extract_embedding(str(segment_audio_path))
-            scores["wespeaker_rvector"] = cos(ref_emb, seg_emb)
-            log.debug(
-                f"WeSpeaker r-vector score for {seg_name}: {scores['wespeaker_rvector']:.4f}"
-            )
-        except Exception as e:
-            log.warning(f"WeSpeaker r-vector verification failed for {seg_name}: {e}")
-
-    # --- Stage 2: SpeechBrain ECAPA-TDNN ---
-    if (
-        speechbrain_sb_model and HAVE_SPEECHBRAIN
-    ):  # HAVE_SPEECHBRAIN check is redundant if model is passed
-        try:
-            # SpeechBrain's verify_files loads audio and handles internal resampling if needed.
-            # Assumes reference_audio_path and segment_audio_path are valid paths.
-            ref_path_str = str(reference_audio_path.resolve()).replace("\\", "/")
-            seg_path_str = str(segment_audio_path.resolve()).replace("\\", "/")
-            score_tensor, _ = speechbrain_sb_model.verify_files(
-                ref_path_str, seg_path_str
-            )
-            scores["speechbrain_ecapa"] = score_tensor.item()
-            log.debug(
-                f"SpeechBrain ECAPA-TDNN score for {seg_name}: {scores['speechbrain_ecapa']:.4f}"
-            )
-        except Exception as e:
-            log.warning(
-                f"SpeechBrain ECAPA-TDNN verification failed for {seg_name}: {e}"
-            )
-
-    # --- Stage 3: WeSpeaker Golden Gemini DF-ResNet ---
-    if wespeaker_models and wespeaker_models.get("gemini"):
-        try:
-            ws_gemini_model = wespeaker_models["gemini"]
-            ref_emb_gemini = ws_gemini_model.extract_embedding(
-                str(reference_audio_path)
-            )
-            seg_emb_gemini = ws_gemini_model.extract_embedding(str(segment_audio_path))
-            scores["wespeaker_gemini"] = cos(ref_emb_gemini, seg_emb_gemini)
-            log.debug(
-                f"WeSpeaker Gemini score for {seg_name}: {scores['wespeaker_gemini']:.4f}"
-            )
-        except Exception as e:
-            log.warning(f"WeSpeaker Gemini verification failed for {seg_name}: {e}")
-
-    # --- Voice Activity Check ---
-    # VAD runs on segment_audio_path, expects 16kHz mono (librosa handles loading)
-    scores["voice_activity_factor"] = (
-        1.0 if check_voice_activity(segment_audio_path) else 0.1
-    )  # Multiplier
-
-    # --- Combine Scores ---
-    # Default: Weighted average. Weights can be tuned.
-    # Example weights: r-vector (0.4), ECAPA (0.3), Gemini (0.3)
-    # This is a simple combination; more sophisticated fusion could be used.
-    # For sequential gauntlet: would involve if score1 > T1 and score2 > T2 ...
-
-    final_score = 0.0
-    if verification_strategy == "weighted_average":
-        w_rvec = 0.4
-        w_ecapa = 0.3
-        w_gemini = 0.3
-        avg_score = (
-            scores["wespeaker_rvector"] * w_rvec
-            + scores["speechbrain_ecapa"] * w_ecapa
-            + scores["wespeaker_gemini"] * w_gemini
-        )
-        final_score = avg_score * scores["voice_activity_factor"]
-    # Add other strategies if needed
-    else:  # Fallback to simple average if strategy not recognized
-        valid_scores = [
-            s for k, s in scores.items() if k != "voice_activity_factor" and s > 0.0
-        ]  # Use only successfully computed scores
-        if valid_scores:
-            avg_score = sum(valid_scores) / len(valid_scores)
-            final_score = avg_score * scores["voice_activity_factor"]
-        else:  # No verification model scores available
-            final_score = 0.0  # Effectively reject
-
-    log.debug(
-        f"Final combined score for {seg_name}: {final_score:.4f}, Details: {scores}"
-    )
-    return final_score, scores
-
-
-
-
-
-def slice_classify_clean_and_verify_target_solo_segments(
-    diarization_result: Annotation,
-    target_speaker_label: str,
-    original_audio_file: Path,
-    output_dir_target_speaker: Path,
-    tmp_dir_segments: Path,
-    reference_audio_path_processed: Path,    wespeaker_models: dict,
-    speechbrain_sb_model,
-    whisper_model_name: str,
-    target_name: str,
-    min_segment_duration: float,
-    max_merge_gap: float,
-    verification_threshold: float,
-    vad_verification: bool,
-    transcribe_verified_segments: bool,
-    classify_and_clean: bool,
-    noise_classifier_model_id: str | None,    audio_separator_model: object,
-    vocals_file: Path | None,
-    noise_classification_confidence_threshold: float = 0.3,skip_verification_if_cleaned: bool = False,
-    whisper_model_instance = None,
-    language: str = "en",
-    max_segment_duration: float = 30.0,
-) -> tuple[list[Path], list[dict]]:
-    """
-    Slices segments for the target speaker, optionally classifies/cleans them,
-    verifies them, and optionally transcribes them.
-    Manages VRAM by loading/unloading noise classifier when classify_and_clean is active.
-    
-    Args:
-        ...existing args...
-        whisper_model_instance: Pre-loaded Whisper model instance for efficient transcription
-        language: Language code for transcription    """
-    log.info(
-        f"Processing segments for target speaker: '{target_name}' (Label: {target_speaker_label})"
-    )
-    ensure_dir_exists(tmp_dir_segments)
-    ensure_dir_exists(output_dir_target_speaker)
-
-    verified_segment_audio_files = []
-    all_segment_details = []
-
-    if classify_and_clean:
-        audio_source_for_slicing = original_audio_file
-        log.info(
-            f"Classify & Clean mode: Segments will be sliced from original audio: {original_audio_file.name}"        )
-        if not audio_separator_model:
-            log.warning(
-                "Classify & Clean mode is active, but no Audio Separator model provided. Noisy segments cannot be cleaned."
-            )
-    else:
-        if vocals_file and vocals_file.exists():
-            audio_source_for_slicing = vocals_file
-            log.info(
-                f"Standard mode: Segments will be sliced from Audio Separator vocals: {vocals_file.name}"
-            )
-        else:
-            audio_source_for_slicing = original_audio_file
-            log.info(
-                f"Standard mode: No Audio Separator vocals file. Segments will be sliced from original audio: {original_audio_file.name}"
-            )
-
-    target_speaker_segments = list(
-        diarization_result.label_timeline(target_speaker_label)
-    )
-    if not target_speaker_segments:
-        log.warning(
-            f"No diarized segments found for target speaker '{target_name}' ({target_speaker_label})."
-        )
-        return [], []
-
-    merged_segments = merge_nearby_segments(target_speaker_segments, max_merge_gap)
-    final_segments_to_process = filter_segments_by_duration(
-        merged_segments, min_segment_duration
-    )
-    log.info(
-        f"Found {len(target_speaker_segments)} raw segments, merged to {len(merged_segments)}, filtered to {len(final_segments_to_process)} segments for '{target_name}'."
-    )
-
-    if not final_segments_to_process:
-        log.warning(
-            f"No segments remain for '{target_name}' after merging and duration filtering."
-        )
-        return [], []
-
-    noise_classifier_instance = None
-    if classify_and_clean and noise_classifier_model_id and HAVE_TRANSFORMERS:
-        noise_classifier_instance = NoiseClassifier(
-            model_id=noise_classifier_model_id, device_to_use=DEVICE
-        )
-    elif classify_and_clean and not HAVE_TRANSFORMERS:
-        log.warning(
-            "Classify & Clean mode is active, but Transformers library is not available. Noise classification will be skipped."
-        )
-    elif classify_and_clean and not noise_classifier_model_id:
-        log.warning(
-            "Classify & Clean mode is active, but no noise_classifier_model_id provided. Noise classification will be skipped."
-        )
-
-    for segment_idx, segment in enumerate(final_segments_to_process):
-        segment_start_time = segment.start
-        segment_end_time = segment.end
-        segment_duration = segment.duration
-        
-        segment_base_name = f"{safe_filename(target_name)}_seg{segment_idx:04d}_{segment_start_time:.2f}s_{segment_end_time:.2f}s"
-        log.info(
-            f"Processing segment {segment_idx + 1}/{len(final_segments_to_process)} for '{target_name}': {segment_base_name} ({segment_duration:.2f}s long)"
-        )
-
-        if classify_and_clean and noise_classifier_instance:
-            # Get chunks for classification
-            temp_segment_base_path = tmp_dir_segments / f"{segment_base_name}_for_classify_mono.wav"
-            
-            classification_chunks = ff_slice_smart(
-                original_audio_file,
-                temp_segment_base_path,
-                segment_start_time,
-                segment_end_time,
-                target_sr=16000,
-                target_ac=1,
-                max_segment_duration=max_segment_duration,
-                return_chunks=True
-            )
-            
-            # Handle both single file and multiple chunks
-            if isinstance(classification_chunks, list):
-                chunk_paths = classification_chunks
-            else:
-                chunk_paths = [classification_chunks]
-                
-            log.info(f"Processing {len(chunk_paths)} chunks for segment {segment_idx+1}")
-              # Process each chunk separately
-            chunk_results = []
-            for chunk_idx, chunk_path in enumerate(chunk_paths):
-                if not chunk_path or not chunk_path.exists() or chunk_path.stat().st_size == 0:
-                    if chunk_path:
-                        log.warning(f"Chunk {chunk_idx+1} is missing or empty: {chunk_path.name}")
-                    else:
-                        log.warning(f"Chunk {chunk_idx+1} is None or failed to create")
-                    continue
-                
-                chunk_classification = noise_classifier_instance.classify(
-                    str(chunk_path),
-                    confidence_threshold=noise_classification_confidence_threshold,
-                )
-                
-                log.info(f"Chunk {chunk_idx+1}/{len(chunk_paths)} classified as: {chunk_classification.upper()}")                # Process this chunk based on classification
-                chunk_audio_path_for_verification = None
-                chunk_cleaned_by_audio_separator = False
-                
-                if chunk_classification == "noisy" and audio_separator_model:
-                    log.info(f"Chunk {chunk_idx+1} is NOISY. Attempting Audio Separator cleaning.")
-                    audio_separator_output_dir_for_chunk = tmp_dir_segments / f"audio_separator_cleaned_{segment_idx}_chunk{chunk_idx+1}"
-                    ensure_dir_exists(audio_separator_output_dir_for_chunk)
-                    
-                    cleaned_chunk_path, _ = run_audio_separator_vocal_separation(
-                        input_audio_file=chunk_path,
-                        audio_separator=audio_separator_model,
-                        vocals_output_dir=audio_separator_output_dir_for_chunk,
-                        instrumental_output_dir=None,  # We don't need instrumental for cleaning
-                    )
-                    
-                    if cleaned_chunk_path and cleaned_chunk_path.exists():
-                        log.info(f"Audio Separator cleaning successful for chunk {chunk_idx+1}")
-                        chunk_audio_path_for_verification = tmp_dir_segments / f"{segment_base_name}_chunk{chunk_idx+1:02d}_cleaned_mono.wav"
-                        # Copy cleaned chunk to verification path with proper format
-                        shutil.copy(str(cleaned_chunk_path), str(chunk_audio_path_for_verification))
-                        chunk_cleaned_by_audio_separator = True
-                        
-                        # Clean up the audio separator output directory to save space
-                        if audio_separator_output_dir_for_chunk.exists():
-                            shutil.rmtree(audio_separator_output_dir_for_chunk, ignore_errors=True)
-                    else:
-                        log.warning(f"Audio Separator cleaning failed for chunk {chunk_idx+1}. Using original.")
-                        chunk_audio_path_for_verification = chunk_path
-                        
-                elif chunk_classification == "noisy" and not audio_separator_model:
-                    log.warning(f"Chunk {chunk_idx+1} is NOISY, but no Audio Separator model provided.")
-                    chunk_audio_path_for_verification = chunk_path
-                else:  # Clean or Unknown
-                    log.info(f"Chunk {chunk_idx+1} is CLEAN or classification UNKNOWN.")
-                    chunk_audio_path_for_verification = chunk_path
-                
-                chunk_results.append({
-                    'chunk_idx': chunk_idx,
-                    'chunk_path': chunk_path,
-                    'verification_path': chunk_audio_path_for_verification,
-                    'classification': chunk_classification,
-                    'cleaned_by_audio_separator': chunk_cleaned_by_audio_separator                })
-            # We'll process verification for each chunk later in the verification section
-
-        else:  # Not classify_and_clean, or no classifier instance
-            segment_base_path = tmp_dir_segments / f"{segment_base_name}_std_mono.wav"
-            
-            # Use ff_slice_smart to get either a single file or multiple chunks
-            slice_result = ff_slice_smart(
-                audio_source_for_slicing,
-                segment_base_path,
-                segment_start_time,
-                segment_end_time,
-                target_sr=16000,
-                target_ac=1,
-                max_segment_duration=max_segment_duration,
-                return_chunks=True
-            )
-            
-            # Handle both single file and multiple chunks  
-            if isinstance(slice_result, list):
-                chunk_paths = slice_result
-            else:
-                chunk_paths = [slice_result]
-                
-            log.info(f"Processing {len(chunk_paths)} chunks for segment {segment_idx+1}")
-            
-            # For standard flow, create chunk results without classification
-            chunk_results = []
-            for chunk_idx, chunk_path in enumerate(chunk_paths):
-                if chunk_path.exists() and chunk_path.stat().st_size > 0:
-                    chunk_results.append({
-                        'chunk_idx': chunk_idx,
-                        'chunk_path': chunk_path,
-                        'verification_path': chunk_path,
-                        'classification': 'N/A (standard_flow)',
-                        'cleaned_by_audio_separator': False
-                    })
-                else:
-                    if chunk_path:
-                        log.warning(f"Chunk {chunk_idx+1} is missing or empty: {chunk_path.name}")
-                    else:
-                        log.warning(f"Chunk {chunk_idx+1} is None or failed to create")
-            
-        # --- Verification (Process each chunk separately) ---
-        # Now we have chunk_results list with chunks to process
-        verified_chunks = []
-        
-        for chunk_result in chunk_results:
-            chunk_idx = chunk_result['chunk_idx']
-            chunk_path = chunk_result['verification_path']
-            chunk_classification = chunk_result['classification']
-            chunk_cleaned_by_audio_separator = chunk_result['cleaned_by_audio_separator']
-            
-            if not chunk_path or not chunk_path.exists() or chunk_path.stat().st_size == 0:
-                log.warning(f"Chunk {chunk_idx+1} audio for verification is missing or empty. Skipping.")
-                continue
-            
-            # VAD check for this chunk
-            if vad_verification:
-                is_active_speech = check_voice_activity(chunk_path)
-                if not is_active_speech:
-                    log.info(f"Chunk {chunk_idx+1} failed VAD check (low voice activity). Skipping verification.")
-                    continue
-            
-            # Verify this individual chunk
-            log.info(f"Verifying chunk {chunk_idx+1}: {chunk_path.name} against reference")
-            
-            final_score, all_scores = verify_speaker_segment(
-                segment_audio_path=chunk_path,
-                reference_audio_path=reference_audio_path_processed,
-                wespeaker_models=wespeaker_models,
-                speechbrain_sb_model=speechbrain_sb_model,
-            )
-            
-            is_verified_chunk = final_score >= verification_threshold
-            log.info(f"Chunk {chunk_idx+1} verification score: {final_score:.4f} (Threshold: {verification_threshold}) -> Verified: {is_verified_chunk}")
-            
-            if is_verified_chunk:                # Create verified chunk filename
-                final_verified_chunk_filename = f"{segment_base_name}_chunk{chunk_idx+1:02d}_verified_score{final_score:.2f}.wav"
-                final_verified_chunk_path = output_dir_target_speaker / final_verified_chunk_filename
-                
-                try:
-                    shutil.copy(str(chunk_path), str(final_verified_chunk_path))
-                    log.info(f"Saved verified chunk to: {final_verified_chunk_path.name}")
-                    verified_chunks.append(final_verified_chunk_path)
-                    
-                    # Note: Transcription will be handled in Stage 7 (batch processing)
-                    
-                except Exception as e_copy:
-                    log.error(f"Error copying verified chunk {chunk_idx+1}: {e_copy}")
-            
-            # Record details for this chunk
-            chunk_details = {
-                "index": f"{segment_idx}.{chunk_idx}",
-                "start": segment_start_time,
-                "end": segment_end_time,
-                "duration": segment_duration,
-                "chunk_idx": chunk_idx,
-                "classification": chunk_classification,
-                "cleaned_by_audio_separator": chunk_cleaned_by_audio_separator,
-                "verified": is_verified_chunk,
-                "verification_score": final_score,
-                "reason": "Verified" if is_verified_chunk else "Failed verification score",
-                "transcript": None,
-                "output_file_path": str(final_verified_chunk_path) if is_verified_chunk else None,
-            }
-            all_segment_details.append(chunk_details)
-          # Add verified chunks to the main list
-        verified_segment_audio_files.extend(verified_chunks)
-        
-        log.info(f"Processed {len(chunk_results)} chunks for segment {segment_idx+1}. {len(verified_chunks)} chunks verified.")
-
-        # Skip the old single-segment verification logic since we processed chunks
-        continue    # After loop, if noise classifier was used and potentially still loaded, unload it.
-    if noise_classifier_instance:
-        noise_classifier_instance.unload_model()
-
-    log.info(
-        f"Finished processing {len(final_segments_to_process)} segments for '{target_name}'. Found {len(verified_segment_audio_files)} verified segments."
-    )
-    return verified_segment_audio_files, all_segment_details
-
-
-def transcribe_audio(audio_path: Path, model_name: str, tmp_dir: Path, 
-                    whisper_model_instance=None, nemo_model_instance=None, 
-                    asr_engine: str = "whisper", language: str = "en") -> str | None:
-    """
-    Transcribes a given audio file using either Whisper or NeMo ASR model.
-    Saves the transcript to a text file and returns the transcript.
-    
-    Args:
-        audio_path: Path to audio file to transcribe
-        model_name: Name of ASR model (used only if model_instance is None)
-        tmp_dir: Directory to save transcript file
-        whisper_model_instance: Pre-loaded Whisper model instance (preferred for performance)
-        nemo_model_instance: Pre-loaded NeMo ASR model instance (preferred for performance)
-        asr_engine: ASR engine to use ("whisper" or "nemo")
-        language: Language for transcription (used by Whisper)
-    """
-    if not audio_path.exists() or audio_path.stat().st_size == 0:
-        log.warning(
-            f"Audio file for transcription not found or empty: {audio_path.name}"
-        )
-        return None
-
-    log.info(
-        f"Transcribing audio: {audio_path.name} using {asr_engine.upper()} model: {model_name}..."
-    )
-    if DEVICE.type == "cuda":
-        torch.cuda.empty_cache()
-
-    # Ensure temporary directory for transcription files
-    ensure_dir_exists(tmp_dir)
-
-    # Transcription result
-    transcript_text = ""    # Perform transcription based on selected engine
-    if asr_engine.lower() == "nemo" and HAVE_NEMO_ASR:
-        # Use NeMo ASR
-        model = nemo_model_instance
-        if model is None:
-            try:
-                log.info(f"Loading NeMo ASR model '{model_name}'...")
-                model = nemo_asr.models.ASRModel.from_pretrained(model_name=model_name)
-                if DEVICE.type == "cuda":
-                    model = model.to(DEVICE)
-                log.info(f"NeMo ASR model '{model_name}' loaded.")
-            except Exception as e:
-                log.error(f"Failed to load NeMo ASR model '{model_name}': {e}")
-                return None
-        else:
-            log.debug(f"Using pre-loaded NeMo ASR model for {audio_path.name}")
-
-        try:
-            # NeMo ASR transcription - ensure mono audio at 16kHz
-            try:
-                import librosa
-                import soundfile as sf
-                # Load audio and ensure it's mono at 16kHz
-                audio_data, sr = librosa.load(str(audio_path), sr=16000, mono=True)
-                # Create temporary mono file if conversion was needed
-                temp_mono_file = tmp_dir / f"temp_mono_{audio_path.name}"
-                sf.write(str(temp_mono_file), audio_data, sr)
-                output = model.transcribe([str(temp_mono_file)])
-                # Clean up temporary file
-                temp_mono_file.unlink()
-            except Exception as e_mono:
-                log.warning(f"Failed to preprocess audio for NeMo: {e_mono}, trying direct transcription")
-                output = model.transcribe([str(audio_path)])
-            
-            if output and len(output) > 0:
-                transcript_text = output[0].text.strip() if hasattr(output[0], 'text') else str(output[0]).strip()
-            else:
-                transcript_text = ""
-            log.info(f"NeMo ASR transcription successful for {audio_path.name}.")
-        except Exception as e_transcribe:
-            log.error(f"Error transcribing {audio_path.name} with NeMo ASR: {e_transcribe}")
-            transcript_text = "[NeMo Transcription Error]"
-    
-    else:
-        # Use Whisper ASR (default)
-        if asr_engine.lower() == "nemo" and not HAVE_NEMO_ASR:
-            log.warning("NeMo ASR requested but not available. Falling back to Whisper.")
-        
-        model = whisper_model_instance
-        if model is None:
-            try:
-                log.info(f"Loading Whisper model '{model_name}'...")
-                model = whisper.load_model(model_name, device=DEVICE)
-                log.info(f"Whisper model '{model_name}' loaded.")
-            except Exception as e:
-                log.error(f"Failed to load Whisper model '{model_name}': {e}")
-                return None
-        else:
-            log.debug(f"Using pre-loaded Whisper model for {audio_path.name}")
-
-        try:
-            transcribe_kwargs = {"fp16": DEVICE.type == "cuda"}
-            if language and language != "auto":
-                transcribe_kwargs["language"] = language
-            
-            result = model.transcribe(str(audio_path), **transcribe_kwargs)
-            transcript_text = result["text"].strip() if "text" in result else ""
-            log.info(f"Whisper transcription successful for {audio_path.name}.")
-        except Exception as e_transcribe:
-            log.error(f"Error transcribing {audio_path.name} with Whisper: {e_transcribe}")
-            transcript_text = "[Whisper Transcription Error]"    # Save transcript to a text file
-    try:
-        # Output TXT file path
-        txt_file_path = tmp_dir / f"{safe_filename(audio_path.stem)}_transcript.txt"
-        txt_file_path.write_text(transcript_text, encoding="utf-8")
-        log.info(f"Transcript saved to: {txt_file_path.name}")
-    except Exception as e_save:
-        log.error(f"Failed to save transcript for {audio_path.name}: {e_save}")
-
-    return transcript_text
-
-
-def transcribe_segments(
-    segment_paths: list[Path],
-    output_dir: Path,
-    target_name: str,
-    segment_label: str,
-    model_name: str,
-    asr_engine: str = "whisper",
-    language: str = "en",
-    whisper_model_instance = None,
-    nemo_model_instance = None,
-) -> dict[Path, str]:
-    """
-    Transcribes multiple audio segments using either Whisper or NeMo ASR model.
-    Returns a dictionary mapping segment paths to their transcripts.
-    
-    Args:
-        segment_paths: List of audio file paths to transcribe
-        output_dir: Directory to save transcript files
-        target_name: Name of target speaker
-        segment_label: Label for this batch of segments
-        model_name: Name of ASR model (used only if model_instance is None)
-        asr_engine: ASR engine to use ("whisper" or "nemo")
-        language: Language for transcription (used by Whisper)
-        whisper_model_instance: Pre-loaded Whisper model instance (preferred for performance)
-        nemo_model_instance: Pre-loaded NeMo ASR model instance (preferred for performance)
-    """
-    ensure_dir_exists(output_dir)
-    
-    log.info(f"Transcribing {len(segment_paths)} {segment_label} segments of '{target_name}' with {asr_engine.upper()}...")
-    if not segment_paths:
-        log.warning(f"No {segment_label} segments to transcribe.")
-        return {}
-
-    # Load model once if not provided
-    model_to_use = None
-    
-    if asr_engine.lower() == "nemo" and HAVE_NEMO_ASR:
-        model_to_use = nemo_model_instance
-        if model_to_use is None and segment_paths:
-            try:
-                log.info(f"Loading NeMo ASR model '{model_name}' for batch transcription...")
-                model_to_use = nemo_asr.models.ASRModel.from_pretrained(model_name=model_name)
-                if DEVICE.type == "cuda":
-                    model_to_use = model_to_use.to(DEVICE)
-                log.info(f"NeMo ASR model '{model_name}' loaded for batch processing.")
-            except Exception as e:
-                log.error(f"Failed to load NeMo ASR model '{model_name}': {e}")
-                return {}
-        elif model_to_use is not None:
-            log.info(f"Using pre-loaded NeMo ASR model for batch transcription of {len(segment_paths)} segments.")
-    else:
-        # Use Whisper (default or fallback)
-        if asr_engine.lower() == "nemo" and not HAVE_NEMO_ASR:
-            log.warning("NeMo ASR requested but not available. Falling back to Whisper.")
-        
-        model_to_use = whisper_model_instance
-        if model_to_use is None and segment_paths:
-            try:
-                log.info(f"Loading Whisper model '{model_name}' for batch transcription...")
-                model_to_use = whisper.load_model(model_name, device=DEVICE)
-                log.info(f"Whisper model '{model_name}' loaded for batch processing.")
-            except Exception as e:
-                log.error(f"Failed to load Whisper model '{model_name}': {e}")
-                return {}
-        elif model_to_use is not None:
-            log.info(f"Using pre-loaded Whisper model for batch transcription of {len(segment_paths)} segments.")    # Use batch transcription for better performance
-    log.info(f"Batch transcribing {len(segment_paths)} segments with {asr_engine.upper()}...")
-    
-    transcripts = {}
-    
-    with Progress(*Progress.get_default_columns(), console=console, transient=True) as pb:
-        task = pb.add_task("Transcribing segments...", total=len(segment_paths))
-        
-        for segment_path in segment_paths:
-            if not segment_path.exists():
-                log.warning(f"Segment file not found: {segment_path}")
-                pb.update(task, advance=1)
-                continue
-                
-            try:
-                transcript_text = ""
-                
-                if asr_engine.lower() == "nemo" and HAVE_NEMO_ASR and model_to_use:
-                    # Use NeMo ASR for transcription
-                    # NeMo requires mono audio, so ensure the audio is converted if needed
-                    try:
-                        import librosa
-                        import soundfile as sf
-                        # Load audio and ensure it's mono at 16kHz
-                        audio_data, sr = librosa.load(str(segment_path), sr=16000, mono=True)
-                        # Create temporary mono file
-                        temp_mono_file = segment_path.parent / f"temp_mono_{segment_path.name}"
-                        sf.write(str(temp_mono_file), audio_data, sr)
-                        output = model_to_use.transcribe([str(temp_mono_file)])
-                        # Clean up temporary file
-                        temp_mono_file.unlink()
-                    except Exception as e_mono:
-                        log.warning(f"Failed to preprocess audio for NeMo: {e_mono}, trying direct transcription")
-                        output = model_to_use.transcribe([str(segment_path)])
-                    
-                    if output and len(output) > 0:
-                        transcript_text = output[0].text.strip() if hasattr(output[0], 'text') else str(output[0]).strip()
-                else:
-                    # Use Whisper for transcription
-                    result = model_to_use.transcribe(
-                        str(segment_path),
-                        language=language,
-                        verbose=False,
-                        word_timestamps=False
-                    )
-                    transcript_text = result.get("text", "").strip()
-                
-                if transcript_text:
-                    transcripts[segment_path.name] = transcript_text
-                    log.debug(f"Transcribed '{segment_path.name}': {transcript_text[:100]}...")
-                    
-                    # Save transcript to file
-                    transcript_filename = f"{segment_path.stem}_transcript.txt"
-                    transcript_file_path = output_dir / transcript_filename
-                    try:
-                        with open(transcript_file_path, "w", encoding="utf-8") as f:
-                            f.write(transcript_text)
-                        log.debug(f"Saved transcript to: {transcript_filename}")
-                    except Exception as save_e:
-                        log.error(f"Failed to save transcript for {segment_path.name}: {save_e}")
-                else:
-                    log.warning(f"Empty transcription for: {segment_path.name}")
-                    
-            except Exception as e:
-                log.error(f"Failed to transcribe {segment_path.name}: {e}")
-                
-            pb.update(task, advance=1)
-
-    total_transcribed = len(transcripts)
-    log.info(f"[green]✓ Transcribed {total_transcribed} of {len(segment_paths)} {segment_label} segments for '{target_name}' using {asr_engine.upper()}.[/]")
-    return transcripts
-
-
-def concatenate_segments(
-    audio_segment_paths: list[Path],
-    destination_concatenated_file: Path,
-    tmp_dir_concat: Path,
-    silence_duration: float = 0.5,
-    output_sr_concat: int = 44100,
-    output_channels_concat: int = 1,
-) -> bool:
-    if not audio_segment_paths:
-        log.warning(
-            f"No segments to concatenate for {destination_concatenated_file.name}."
-        )
-        return False
-
-    ensure_dir_exists(tmp_dir_concat)
-    ensure_dir_exists(destination_concatenated_file.parent)
-
-    # Sort segments by original start time parsed from filename
-    # Filename pattern: {target_name}_solo_final_{id}_{start_time_str}s_to_{end_time_str}s.wav
-    time_pattern_concat = re.compile(r"(\d+p\d+)s_to_")
-
-    def get_sort_key_concat(p: Path):
-        try:
-            match = time_pattern_concat.search(p.stem)
-            if match:
-                start_time_str = match.group(1)  # e.g. "0p123"
-                return float(
-                    start_time_str.replace("p", ".")
-                )  # Convert "0p123" to 0.123
-            log.debug(
-                f"Could not parse start time from {p.name} for sorting concat list. Using 0.0 as sort key."
-            )
-            return 0.0  # Default sort key if pattern mismatch
-        except Exception as e_sort:
-            log.debug(f"Error parsing sort key from {p.name}: {e_sort}. Using 0.0.")
-            return 0.0
-
-    sorted_audio_paths = sorted(audio_segment_paths, key=get_sort_key_concat)
-
-    silence_file = (
-        tmp_dir_concat
-        / f"silence_{silence_duration}s_{output_sr_concat}hz_{output_channels_concat}ch.wav"
-    )
-    if silence_duration > 0:
-        try:
-            if not silence_file.exists() or silence_file.stat().st_size == 0:
-                channel_layout_str = (
-                    "mono" if output_channels_concat == 1 else "stereo"
-                )  # Adjust if more channels needed
-                anullsrc_description = f"anullsrc=channel_layout={channel_layout_str}:sample_rate={output_sr_concat}"
-                (
-                    ffmpeg.input(
-                        anullsrc_description, format="lavfi", t=str(silence_duration)
-                    )
-                    .output(
-                        str(silence_file),
-                        acodec="pcm_s16le",
-                        ar=str(output_sr_concat),
-                        ac=output_channels_concat,
-                    )
-                    .overwrite_output()
-                    .run(quiet=True, capture_stdout=True, capture_stderr=True)
-                )
-        except ffmpeg.Error as e_ff_silence:
-            err_msg = (
-                e_ff_silence.stderr.decode(errors="ignore")
-                if e_ff_silence.stderr
-                else "ffmpeg error"
-            )
-            log.error(f"ffmpeg failed to create silence file: {err_msg}")
-            return False
-
-    list_file_path = (
-        tmp_dir_concat / f"{destination_concatenated_file.stem}_concat_list.txt"
-    )
-    concat_lines = []
-    valid_segment_count = 0
-    for i, audio_path in enumerate(sorted_audio_paths):
-        if not audio_path.exists() or audio_path.stat().st_size == 0:
-            log.warning(
-                f"Segment {audio_path.name} for concatenation is missing or empty. Skipping."
-            )
-            continue
-
-        if i > 0 and silence_duration > 0 and silence_file.exists():
-            concat_lines.append(f"file '{silence_file.resolve().as_posix()}'")
-        concat_lines.append(f"file '{audio_path.resolve().as_posix()}'")
-        valid_segment_count += 1
-
-    if valid_segment_count == 0:
-        log.warning(
-            f"No valid segments to concatenate for {destination_concatenated_file.name}."
-        )
-        return False
-
-    # If only one valid segment and no silence, just copy/re-encode it
-    if valid_segment_count == 1 and silence_duration == 0:
-        single_valid_path = Path(
-            concat_lines[0].split("'")[1]
-        )  # Extract path from "file 'path'"
-        log.info(
-            f"Only one segment to 'concatenate'. Copying/Re-encoding {single_valid_path.name} to {destination_concatenated_file.name}"
-        )
-        try:
-            (
-                ffmpeg.input(str(single_valid_path))
-                .output(
-                    str(destination_concatenated_file),
-                    acodec="pcm_s16le",
-                    ar=output_sr_concat,
-                    ac=output_channels_concat,
-                )
-                .overwrite_output()
-                .run(quiet=True)
-            )
-            return True
-        except ffmpeg.Error as e_ff_single:
-            err_msg = (
-                e_ff_single.stderr.decode(errors="ignore")
-                if e_ff_single.stderr
-                else "ffmpeg error"
-            )
-            log.error(f"ffmpeg single segment copy/re-encode failed: {err_msg}")
-            return False
-
-    try:
-        list_file_path.write_text("\n".join(concat_lines), encoding="utf-8")
-    except Exception as e_write_list:
-        log.error(
-            f"Failed to write ffmpeg concatenation list file {list_file_path.name}: {e_write_list}"
-        )
-        return False
-
-    log.info(
-        f"Concatenating {valid_segment_count} segments to: {destination_concatenated_file.name}..."
-    )
-    try:
-        (
-            ffmpeg.input(
-                str(list_file_path), format="concat", safe=0
-            )  # safe=0 allows absolute paths
-            .output(
-                str(destination_concatenated_file),
-                acodec="pcm_s16le",
-                ar=output_sr_concat,
-                ac=output_channels_concat,
-            )
-            .overwrite_output()
-            .run(quiet=True, capture_stdout=True, capture_stderr=True)
-        )
-        log.info(
-            f"[green]✓ Successfully concatenated segments to: {destination_concatenated_file.name}[/]"
-        )
-        return True
-    except ffmpeg.Error as e_ff_concat:
-        err_msg = (
-            e_ff_concat.stderr.decode(errors="ignore")
-            if e_ff_concat.stderr
-            else "ffmpeg error"
-        )
-        log.error(
-            f"ffmpeg concatenation failed for {destination_concatenated_file.name}: {err_msg}"
-        )
-        log.debug(
-            f"Concatenation list file content ({list_file_path.name}):\n"
-            + "\n".join(concat_lines)
-        )
-        return False
-    finally:
-        # Clean up temporary files
-        if list_file_path.exists():
-            list_file_path.unlink(missing_ok=True)
-        if silence_duration > 0 and silence_file.exists():
-            silence_file.unlink(missing_ok=True)
-
-
-
-
-def classify_segments_for_noise(
-    segment_paths: list[Path],
-    noise_threshold: float = 0.7
-) -> tuple[list[Path], list[Path]]:
-    """
-    Classifies audio segments as 'clean' or 'noisy' using a transformer model.
-    """
-    if not HAVE_TRANSFORMERS:
-        log.error("Transformers library not found. Cannot perform noise classification.")
-        return segment_paths, [] # Assume all are clean if library is missing
-
-    if not segment_paths:
-        return [], []
-
-    log.info(f"Classifying {len(segment_paths)} segments for noise with model 'Etherll/NoisySpeechDetection-v0.2'...")
-    
-    try:
-        classifier = transformers_pipeline(
-            "audio-classification", 
-            model="Etherll/NoisySpeechDetection-v0.2",
-            device=DEVICE
-        )
-    except Exception as e:
-        log.error(f"Failed to load NoisySpeechDetection model: {e}. Aborting classification.")
-        return segment_paths, []
-
-    clean_segments = []
-    noisy_segments = []
-
-    with Progress(*Progress.get_default_columns(), console=console, transient=True) as pb:
-        task = pb.add_task("Classifying noise...", total=len(segment_paths))
-        for segment_path in segment_paths:
-            try:
-                results = classifier(str(segment_path))
-                # Find the score for the 'clean' label
-                clean_score = next((item['score'] for item in results if item['label'] == 'clean'), 0.0)
-                
-                if clean_score >= noise_threshold:
-                    clean_segments.append(segment_path)
-                    log.debug(f"Segment '{segment_path.name}' classified as CLEAN (score: {clean_score:.3f})")
-                else:
-                    noisy_segments.append(segment_path)
-                    log.debug(f"Segment '{segment_path.name}' classified as NOISY (clean_score: {clean_score:.3f})")
-
-            except Exception as e:
-                log.warning(f"Could not classify segment {segment_path.name}: {e}. Assuming it's clean.")
-                clean_segments.append(segment_path)
-            
-            pb.update(task, advance=1)
-
-    log.info(f"Classification complete. Found {len(clean_segments)} clean segments and {len(noisy_segments)} noisy segments.")
-    return clean_segments, noisy_segments
-
-
-def run_bandit_on_noisy_segments(
-    noisy_paths: list[Path], 
-    bandit_separator_model: Path, 
-    output_dir_cleaned: Path,
-    tmp_dir: Path
-) -> list[Path]:
-    """
-    Runs Bandit-v2 vocal separation on a list of (small) noisy audio files.
-    """
-    if not noisy_paths:
-        log.info("No noisy segments to process with Bandit-v2.")
-        return []
-
-    if not bandit_separator_model or not bandit_separator_model.exists():
-        log.error("Bandit-v2 model not available. Cannot clean noisy segments.")
-        return []
-    
-    ensure_dir_exists(output_dir_cleaned)
-    log.info(f"Running Bandit-v2 on {len(noisy_paths)} noisy segments...")
-
-    cleaned_segment_paths = []
-    
-    bandit_repo_path = Path(os.environ.get('BANDIT_REPO_PATH', 'repos/bandit-v2')).resolve()
-    original_config_path = bandit_repo_path / "expt" / "inference.yaml"
-    temp_config_path = bandit_repo_path / "expt" / "inference_temp_segment_cleaner.yaml"
-
-    try:
-        # Use the same approach as the main vocal separation function
-        with open(original_config_path, 'r', encoding='utf-8') as f:
-            config_content = f.read()
-        
-        repo_path_url = bandit_repo_path.as_posix()
-        config_content = config_content.replace('$REPO_ROOT', repo_path_url)
-        config_content = config_content.replace('data: dnr-v3-com-smad-multi-v2', 'data: dnr-v3-com-smad-multi-v2b')
-        
-        import re
-        config_content = re.sub(r'file://([^"\']+)', lambda m: 'file://' + m.group(1).replace('\\', '/'), config_content)
-        
-        with open(temp_config_path, 'w', encoding='utf-8') as f:
-            f.write(config_content)
-        
-        with Progress(*Progress.get_default_columns(), console=console, transient=True) as pb:
-            task = pb.add_task("Cleaning noisy segments...", total=len(noisy_paths))
-            for noisy_file in noisy_paths:
-                segment_temp_output = tmp_dir / f"bandit_out_{noisy_file.stem}"
-                ensure_dir_exists(segment_temp_output)
-                cleaned_output_path = output_dir_cleaned / f"{noisy_file.stem}_cleaned.wav"
-                
-                cmd = [
-                    sys.executable, "inference.py",
-                    "--config-name", temp_config_path.stem,
-                    f"ckpt_path={bandit_separator_model.resolve()}",
-                    f"+test_audio={noisy_file.resolve()}",
-                    f"+output_path={segment_temp_output.resolve()}",
-                    f"+model_variant=speech"
-                ]
-                
-                env = os.environ.copy()
-                env["REPO_ROOT"] = str(bandit_repo_path)
-                env["HYDRA_FULL_ERROR"] = "1"
-                if DEVICE.type == "cuda":
-                    env["CUDA_VISIBLE_DEVICES"] = "0"
-
-                result = subprocess.run(cmd, capture_output=True, text=True, env=env, cwd=str(bandit_repo_path))
-
-                if result.returncode == 0:
-                    expected_output = segment_temp_output / "speech_estimate.wav"
-                    if expected_output.exists():
-                        shutil.move(str(expected_output), str(cleaned_output_path))
-                        cleaned_segment_paths.append(cleaned_output_path)
-                        log.debug(f"Successfully cleaned '{noisy_file.name}' -> '{cleaned_output_path.name}'")
-                    else:
-                        log.warning(f"Bandit ran for '{noisy_file.name}' but output 'speech_estimate.wav' not found.")
-                else:
-                    log.error(f"Bandit failed for segment '{noisy_file.name}'.")
-                    log.error("--- BANDIT STDERR ---")
-                    console.print(result.stderr)
-                    log.error("--- BANDIT STDOUT ---")
-                    console.print(result.stdout)
-                    log.error("--- END BANDIT OUTPUT ---")
-
-                shutil.rmtree(segment_temp_output, ignore_errors=True)
-                pb.update(task, advance=1)
-    finally:
-        if temp_config_path.exists():
-            temp_config_path.unlink()
-
-    log.info(f"Bandit-v2 processing complete. Successfully cleaned {len(cleaned_segment_paths)} segments.")
-    return cleaned_segment_paths
-
-def run_audio_separator_on_noisy_segments(
-    noisy_paths: list[Path], 
-    audio_separator: object,
-    output_dir_cleaned: Path,
-    tmp_dir: Path
-) -> list[Path]:
-    """
-    Runs Audio Separator (Mel-Roformer) vocal separation on a list of noisy audio files.
-    
-    Args:
-        noisy_paths: List of paths to noisy audio files
-        audio_separator: Initialized Separator instance with loaded model
-        output_dir_cleaned: Directory to store cleaned vocals
-        tmp_dir: Temporary directory for processing
-    
-    Returns:
-        List of paths to cleaned vocal files
-    """
-    if not noisy_paths:
-        log.info("No noisy segments to process with Audio Separator.")
-        return []
-
-    if audio_separator is None:
-        log.error("Audio separator is not initialized")
-        return []
-
-    ensure_dir_exists(output_dir_cleaned)
-    cleaned_paths = []
-    
-    log.info(f"Processing {len(noisy_paths)} noisy segments with Audio Separator (Mel-Roformer)")
-    
-    for noisy_path in noisy_paths:
-        try:
-            # Output filename for cleaned vocals
-            cleaned_filename = output_dir_cleaned / f"{noisy_path.stem}_cleaned_bs_roformer.wav"
-            
-            if cleaned_filename.exists() and cleaned_filename.stat().st_size > 0:
-                log.info(f"Found existing cleaned file, skipping: {cleaned_filename.name}")
-                cleaned_paths.append(cleaned_filename)
-                continue
-            
-            # Check audio duration and apply padding if needed
-            try:
-                import librosa
-                audio_data, sr = librosa.load(str(noisy_path), sr=None)
-                audio_duration_seconds = len(audio_data) / sr
-            except Exception as load_err:
-                log.warning(f"Could not analyze audio duration for {noisy_path.name}: {load_err}")
-                audio_duration_seconds = None
-            
-            # Implement padding logic for audio shorter than 8 seconds
-            MIN_AUDIO_DURATION = 8.0  # 8 seconds
-            PADDING_BUFFER = 0.05  # 50ms buffer
-            effective_min_duration = MIN_AUDIO_DURATION + PADDING_BUFFER
-            
-            processed_input_path = noisy_path
-            temp_padded_file_path = None
-            original_duration_ms = None
-            padding_applied = False
-            
-            # Check if audio is shorter than minimum duration
-            if audio_duration_seconds is not None and audio_duration_seconds < effective_min_duration:
-                log.info(f"Audio {noisy_path.name} duration {audio_duration_seconds:.2f}s is less than minimum {effective_min_duration:.2f}s. Applying padding...")
-                
-                try:
-                    # Load audio with pydub for padding
-                    original_audio = AudioSegment.from_wav(str(noisy_path))
-                    original_duration_ms = len(original_audio)
-                    
-                    # Calculate padding needed
-                    target_duration_ms = int(effective_min_duration * 1000)
-                    padding_duration_ms = target_duration_ms - original_duration_ms
-                    
-                    if padding_duration_ms > 0:
-                        # Create silence for padding
-                        silence = AudioSegment.silent(duration=padding_duration_ms)
-                        padded_audio = original_audio + silence
-                        
-                        # Create temporary file for padded audio
-                        temp_padded_file_path = tmp_dir / f"temp_padded_{noisy_path.stem}.wav"
-                        
-                        # Export padded audio
-                        padded_audio.export(str(temp_padded_file_path), format="wav")
-                        processed_input_path = temp_padded_file_path
-                        padding_applied = True
-                        
-                        log.info(f"Applied {padding_duration_ms}ms padding to {noisy_path.name}")
-                    
-                except Exception as pad_err:
-                    log.warning(f"Failed to apply padding to {noisy_path.name}: {pad_err}")
-                    log.info("Proceeding with original audio file...")
-                    processed_input_path = noisy_path
-            else:
-                if audio_duration_seconds is not None:
-                    log.debug(f"Audio {noisy_path.name} duration {audio_duration_seconds:.2f}s is sufficient. No padding needed.")
-            
-            # Define output names for separation
-            output_names = {
-                "Vocals": cleaned_filename.stem,
-                "Instrumental": f"{noisy_path.stem}_instrumental_bs_roformer"
-            }
-            
-            # Perform separation on the processed input (potentially padded)
-            log.info(f"Cleaning noisy segment: {processed_input_path.name}")
-            output_files = audio_separator.separate([str(processed_input_path)], output_names)
-            
-            # Find the vocals file from the output
-            vocals_found = False
-            for file_path in output_files:
-                if "vocals" in file_path.lower() or cleaned_filename.name in file_path:
-                    vocals_file = Path(file_path)
-                      # Move to the expected output location if needed
-                    if vocals_file != cleaned_filename:
-                        shutil.move(str(vocals_file), str(cleaned_filename))
-                    
-                    cleaned_paths.append(cleaned_filename)
-                    vocals_found = True
-                    break
-            
-            if not vocals_found and cleaned_filename.exists():
-                cleaned_paths.append(cleaned_filename)
-                vocals_found = True
-            
-            # Trim padding from output file if padding was applied
-            if padding_applied and original_duration_ms is not None and vocals_found and cleaned_filename.exists():
-                try:
-                    log.info(f"Trimming padding from cleaned file: {cleaned_filename.name}")
-                    cleaned_audio = AudioSegment.from_wav(str(cleaned_filename))
-                    trimmed_audio = cleaned_audio[:original_duration_ms]
-                    trimmed_audio.export(str(cleaned_filename), format="wav")
-                    log.info(f"Successfully trimmed padding from: {cleaned_filename.name}")
-                except Exception as trim_err:
-                    log.warning(f"Failed to trim padding from {cleaned_filename.name}: {trim_err}")
-            
-            # Clean up temporary padded file if it was created
-            if temp_padded_file_path and temp_padded_file_path.exists():
-                try:
-                    temp_padded_file_path.unlink()
-                    log.debug(f"Cleaned up temporary padded file: {temp_padded_file_path.name}")
-                except Exception as cleanup_err:
-                    log.warning(f"Failed to clean up temporary padded file: {cleanup_err}")
-            
-            if not vocals_found:
-                log.warning(f"Failed to clean segment: {noisy_path.name}")
-                
-        except Exception as e:
-            log.error(f"Failed to process noisy segment {noisy_path.name}: {e}")
-            continue
-    
-    log.info(f"Successfully cleaned {len(cleaned_paths)} out of {len(noisy_paths)} noisy segments")
-    return cleaned_paths
+#!/usr/bin/env python
+# -*- coding: utf-8 -*-
+
+"""
+audio_pipeline.py
+Core audio processing pipeline for the Voice Extractor.
+Includes vocal separation, diarization, speaker identification, overlap detection,
+verification, transcription, and concatenation.
+"""
+from __future__ import annotations
+import sys
+from pathlib import Path
+import shutil
+import time
+import subprocess
+import os
+import re
+import tempfile
+
+os.environ["SPEECHBRAIN_FETCH_LOCAL_STRATEGY"] = "copy"  # For SpeechBrain on Windows
+
+import torch
+import torchaudio as ta
+import librosa
+from pyannote.audio import Pipeline as PyannotePipeline
+from pyannote.audio import Model as PyannoteModel
+from pyannote.audio.pipelines import OverlappedSpeechDetection as PyannoteOSDPipeline
+from pyannote.core import Segment, Timeline, Annotation
+import whisper
+import ffmpeg
+from pydub import AudioSegment
+from rich.progress import (
+    Progress,
+    TextColumn,
+    TimeElapsedColumn,
+    SpinnerColumn,
+)
+from rich.table import Table
+
+try:
+    from transformers import pipeline as transformers_pipeline
+    HAVE_TRANSFORMERS = True
+except ImportError:
+    HAVE_TRANSFORMERS = False
+
+
+# Audio Separator (Vocal Separation)
+try:
+    from audio_separator.separator import Separator
+    HAVE_AUDIO_SEPARATOR = True
+except ImportError:
+    HAVE_AUDIO_SEPARATOR = False
+    Separator = None
+
+
+# WeSpeaker (Speaker Embedding)
+try:
+    import wespeaker
+    HAVE_WESPEAKER = True
+except ImportError:
+    HAVE_WESPEAKER = False
+    wespeaker = None
+
+# NeMo ASR (Nvidia Parakeet TDT)
+try:
+    import nemo.collections.asr as nemo_asr
+    HAVE_NEMO_ASR = True
+except ImportError:
+    HAVE_NEMO_ASR = False
+    nemo_asr = None
+
+# SpeechBrain (Speaker Verification - ECAPA-TDNN)
+try:
+    from speechbrain.inference.speaker import (
+        SpeakerRecognition as SpeechBrainSpeakerRecognition,
+    )
+
+    HAVE_SPEECHBRAIN = True
+except ImportError:
+    HAVE_SPEECHBRAIN = False
+    SpeechBrainSpeakerRecognition = None
+
+
+from common import (
+    log,
+    console,
+    DEVICE,
+    ff_trim,
+    ff_slice_smart,
+    cos,
+    DEFAULT_MIN_SEGMENT_SEC,
+    DEFAULT_MAX_MERGE_GAP,
+    ensure_dir_exists,
+    safe_filename,
+    format_duration,
+)
+
+
+# --- Model Initialization Functions ---
+def init_audio_separator(model_filename: str = 'model_mel_band_roformer_ep_3005_sdr_11.4360.ckpt'):
+    """
+    Initializes and returns the Audio Separator with Mel-Roformer model.
+    
+    Args:
+        model_filename: Name of the Mel-Roformer model file to load
+    
+    Returns:
+        Initialized Separator instance, or None if initialization failed
+    """
+    # Set up logging fallback
+    try:
+        logger = log
+    except (NameError, AttributeError):
+        import logging
+        logging.basicConfig(level=logging.INFO, format='%(levelname)s: %(message)s')
+        logger = logging.getLogger(__name__)
+
+    if not HAVE_AUDIO_SEPARATOR:
+        logger.error("Audio Separator library is not available. Please install with: pip install audio-separator")
+        return None
+
+    logger.info(f"Initializing Audio Separator with model: {model_filename}")
+
+    try:
+        # Initialize the Separator
+        separator = Separator()
+        
+        # Load the Mel-Roformer model
+        separator.load_model(model_filename=model_filename)
+        
+        logger.info(f"✓ Audio Separator initialized successfully with {model_filename}")
+        return separator
+        
+    except Exception as e:
+        logger.error(f"Failed to initialize Audio Separator: {e}")
+        return None
+def init_wespeaker_models(
+    rvector_id_or_path: str, gemini_id_or_path: str
+) -> dict | None:
+    """Initializes WeSpeaker models (Deep r-vector and speaker verification)."""
+    if not HAVE_WESPEAKER:
+        log.error("WeSpeaker library not found. Please ensure it's installed.")
+        return None
+
+    models = {"rvector": None, "gemini": None}
+
+    # For automatic model downloading, WeSpeaker uses 'english' or 'chinese'
+    # 'english': ResNet221_LM pretrained on VoxCeleb
+    # 'chinese': ResNet34_LM pretrained on CnCeleb
+    model_configs = {
+        "rvector": {"id_or_path": rvector_id_or_path, "desc": "Deep r-vector"},
+        "gemini": {"id_or_path": gemini_id_or_path, "desc": "speaker verification"},
+    }
+
+    for model_key, config in model_configs.items():
+        model_id_or_path = config["id_or_path"]
+        model_desc = config["desc"]
+        log.info(f"Initializing WeSpeaker {model_desc} model: {model_id_or_path}")
+
+        try:
+            # Check if it's a local path with the required files
+            local_path = Path(model_id_or_path)
+            if (
+                local_path.is_dir()
+                and (local_path / "avg_model.pt").exists()
+                and (local_path / "config.yaml").exists()
+            ):
+                log.info(
+                    f"Loading WeSpeaker {model_desc} from local path: {model_id_or_path}"
+                )
+                model = wespeaker.load_model_local(str(local_path))
+            else:
+                # Use the standard load_model function which handles automatic downloading
+                log.info(
+                    f"Loading WeSpeaker {model_desc} model (auto-download if needed): {model_id_or_path}"
+                )
+
+                # WeSpeaker accepts 'english' or 'chinese' as model identifiers
+                if model_id_or_path.lower() not in ["english", "chinese"]:
+                    log.warning(
+                        f"Unknown model identifier '{model_id_or_path}', defaulting to 'english'"
+                    )
+                    model_id = "english"
+                else:
+                    model_id = model_id_or_path.lower()
+
+                # Download with retry logic for reliability
+                model = None
+                max_retries = 3
+                for attempt in range(max_retries):
+                    try:
+                        log.info(
+                            f"Downloading WeSpeaker '{model_id}' model (attempt {attempt + 1}/{max_retries})..."
+                        )
+                        model = wespeaker.load_model(model_id)
+                        log.info(
+                            f"[green]✓ Successfully loaded WeSpeaker '{model_id}' model[/]"
+                        )
+                        break
+                    except Exception as e:
+                        if attempt < max_retries - 1:
+                            wait_time = (attempt + 1) * 5  # Progressive backoff
+                            log.warning(
+                                f"Download failed: {e}. Retrying in {wait_time} seconds..."
+                            )
+                            time.sleep(wait_time)
+                        else:
+                            log.error(
+                                f"Failed to download WeSpeaker '{model_id}' model after {max_retries} attempts: {e}"
+                            )
+                            raise
+
+                if model is None:
+                    raise RuntimeError(f"Failed to load WeSpeaker model '{model_id}'")
+
+            model.set_device(DEVICE.type)
+            models[model_key] = model
+            log.info(
+                f"[green]✓ WeSpeaker {model_desc} model loaded to {DEVICE.type.upper()}.[/]"
+            )
+
+        except Exception as e:
+            log.error(f"Failed to load WeSpeaker {model_desc} model: {e}")
+            log.error("This may be due to network issues during model download.")
+            log.error("Please check your internet connection and try again.")
+            # For essential models, we should fail here
+            if (
+                model_key == "rvector"
+            ):  # r-vector is critical for speaker identification
+                return None
+
+    # If at least the critical r-vector model loaded, we can proceed
+    if models["rvector"] is not None:
+        if models["gemini"] is None:
+            log.warning(
+                "Gemini model failed to load. Speaker verification may be less accurate."
+            )
+            # Both models should use the same one for consistency
+            models["gemini"] = models["rvector"]
+        return models
+    else:
+        log.error("Critical r-vector model failed to initialize. Cannot proceed.")
+        return None
+
+
+def init_speechbrain_speaker_recognition_model(
+    model_source: str = "speechbrain/spkrec-ecapa-voxceleb",
+):
+    """Initializes the SpeechBrain SpeakerRecognition model (ECAPA-TDNN)."""
+    if not HAVE_SPEECHBRAIN:
+        log.warning(
+            "SpeechBrain library not found or import failed. SpeechBrain ECAPA-TDNN verification will be skipped."
+        )
+        return None
+
+    log.info(f"Initializing SpeechBrain SpeakerRecognition model: {model_source}")
+    if os.name == "nt" and os.getenv("SPEECHBRAIN_FETCH_LOCAL_STRATEGY") != "copy":
+        log.warning(
+            "SPEECHBRAIN_FETCH_LOCAL_STRATEGY is not 'copy'. This may cause issues on Windows with symlinks. "
+            "Set environment variable SPEECHBRAIN_FETCH_LOCAL_STRATEGY=copy if errors occur."
+        )
+    try:
+        if DEVICE.type == "cuda":
+            torch.cuda.empty_cache()
+        user_cache_dir = Path(os.getenv("XDG_CACHE_HOME", Path.home() / ".cache"))
+        # Ensure savedir is specific to avoid conflicts if multiple SpeechBrain models are used project-wide
+        savedir_name = model_source.replace("/", "_").replace(
+            "@", "_"
+        )  # Sanitize name for directory
+        savedir = user_cache_dir / "voice_extractor_speechbrain_cache" / savedir_name
+        ensure_dir_exists(savedir)
+
+        model = SpeechBrainSpeakerRecognition.from_hparams(
+            source=model_source, savedir=str(savedir), run_opts={"device": DEVICE.type}
+        )
+        model.eval()  # Set to evaluation mode
+        log.info(
+            f"[green]✓ SpeechBrain model '{model_source}' loaded to {DEVICE.type.upper()}.[/]"
+        )
+        return model
+    except Exception as e:
+        log.error(
+            f"Failed to load SpeechBrain SpeakerRecognition model '{model_source}': {e}"
+        )
+        return None
+
+
+def init_nemo_asr_model(model_name: str = "nvidia/parakeet-tdt-0.6b-v2"):
+    """
+    Initializes and returns the NeMo ASR model (Parakeet TDT).
+    
+    Args:
+        model_name: Name of the NeMo ASR model to load
+    
+    Returns:
+        Initialized NeMo ASR model instance, or None if initialization failed
+    """
+    if not HAVE_NEMO_ASR:
+        log.error("NeMo ASR library is not available. Please install with: pip install nemo_toolkit[asr]")
+        return None
+
+    log.info(f"Initializing NeMo ASR model: {model_name}")
+
+    try:
+        # Load the ASR model
+        asr_model = nemo_asr.models.ASRModel.from_pretrained(model_name=model_name)
+        
+        # Move to device if CUDA is available
+        if DEVICE.type == "cuda":
+            asr_model = asr_model.to(DEVICE)
+        
+        log.info(f"✓ NeMo ASR model '{model_name}' loaded successfully on {DEVICE.type.upper()}")
+        return asr_model
+        
+    except Exception as e:
+        log.error(f"Failed to initialize NeMo ASR model '{model_name}': {e}")
+        return None
+
+
+# --- Noise Classifier ---
+class NoiseClassifier:
+    """Classifies audio segments as 'clean' or 'noisy' using a Hugging Face transformer model."""
+
+    def __init__(
+        self, model_id: str = "speechbrain/urbansound8k_ecapa", device_to_use=DEVICE
+    ):
+        self.model_id = model_id
+        self.device = device_to_use
+        self.classifier = None  # Initialize classifier as None, load on demand
+        if not HAVE_TRANSFORMERS:
+            log.error(
+                "Transformers library not available. NoiseClassifier will not function."
+            )
+
+    def load_model(self):
+        """Loads the audio classification model into VRAM."""
+        if not HAVE_TRANSFORMERS:
+            log.debug(
+                "Transformers library not found, cannot load noise classification model."
+            )
+            return
+
+        if self.classifier is None:
+            log.info(
+                f"Loading noise classification model: {self.model_id} to {self.device.type}"
+            )
+            if self.device.type == "cuda":
+                torch.cuda.empty_cache()  # Free VRAM before loading
+            try:
+                self.classifier = transformers_pipeline(
+                    "audio-classification", model=self.model_id, device=self.device
+                )
+                log.info(f"[green]✓ Noise classifier '{self.model_id}' loaded.[/]")
+            except Exception as e:
+                log.error(f"Failed to load noise classifier '{self.model_id}': {e}")
+                self.classifier = None  # Ensure it's None on failure
+
+    def unload_model(self):
+        """Unloads the audio classification model from VRAM."""
+        if self.classifier is not None:
+            log.info(f"Unloading noise classification model: {self.model_id}")
+            del self.classifier
+            self.classifier = None
+            if self.device.type == "cuda":
+                torch.cuda.empty_cache()
+            log.info(f"[green]✓ Noise classifier '{self.model_id}' unloaded.[/]")
+
+    def classify(self, audio_path: str, confidence_threshold: float = 0.3) -> str:
+        """
+        Classifies the audio file at audio_path.
+        Returns 'noisy', 'clean', or 'unknown'.
+        Assumes speechbrain/urbansound8k_ecapa or similar model where all output labels are non-speech sounds.
+        """
+        if not HAVE_TRANSFORMERS:
+            return "unknown"
+
+        self.load_model()  # Ensure model is loaded
+
+        if self.classifier is None:
+            log.error("Noise classifier model could not be loaded. Cannot classify.")
+            return "unknown"
+
+        try:
+            if not Path(audio_path).exists() or Path(audio_path).stat().st_size == 0:
+                log.error(
+                    f"Audio file for classification not found or empty: {audio_path}"
+                )
+                return "unknown"
+
+            result = self.classifier(audio_path)
+
+            if (
+                result
+                and isinstance(result, list)
+                and result[0]
+                and "score" in result[0]
+                and "label" in result[0]
+            ):
+                top_result = result[0]
+                log.debug(
+                    f"Noise classification for {Path(audio_path).name}: Top label '{top_result['label']}' (score: {top_result['score']:.2f})"
+                )
+                if top_result["score"] >= confidence_threshold:
+                    return "noisy"
+                else:
+                    return "clean"
+            else:
+                log.warning(
+                    f"Noise classification for {Path(audio_path).name} returned empty or unexpected result: {result}"
+                )
+                return "unknown"
+        except Exception as e:
+            log.error(
+                f"Error during noise classification for {Path(audio_path).name}: {e}"
+            )
+            return "unknown"
+
+
+# --- Pipeline Stages ---
+
+
+def prepare_reference_audio(
+    reference_audio_path_arg: Path, tmp_dir: Path, target_name: str
+) -> Path:
+    log.info(
+        f"Preparing reference audio for '{target_name}' from: {reference_audio_path_arg.name}"
+    )
+    ensure_dir_exists(tmp_dir)
+    processed_ref_filename = (
+        f"{safe_filename(target_name)}_reference_processed_16k_mono.wav"
+    )
+    processed_ref_path = tmp_dir / processed_ref_filename
+    if not reference_audio_path_arg.exists():
+        raise FileNotFoundError(
+            f"Reference audio file not found: {reference_audio_path_arg}"
+        )
+    try:
+        # WeSpeaker and SpeechBrain typically expect 16kHz mono
+        ff_trim(
+            reference_audio_path_arg,
+            processed_ref_path,
+            0,
+            999999,
+            target_sr=16000,
+            target_ac=1,
+        )
+        if not processed_ref_path.exists() or processed_ref_path.stat().st_size == 0:
+            raise RuntimeError(
+                "Processed reference audio file is empty or was not created."
+            )
+        log.info(
+            f"Processed reference audio (16kHz, mono) saved to: {processed_ref_path.name}"
+        )
+        return processed_ref_path
+    except Exception as e:
+        log.error(
+            f"Failed to process reference audio '{reference_audio_path_arg.name}': {e}"
+        )
+        raise
+
+
+def run_audio_separator_vocal_separation(
+    input_audio_file: Path,
+    audio_separator: object,
+    vocals_output_dir: Path,
+    instrumental_output_dir: Path = None,
+    chunk_minutes: float = 5.0,
+) -> tuple:
+    """Performs vocal separation using Audio Separator with Mel-Roformer model.
+    
+    Args:
+        input_audio_file: Path to the input audio file
+        audio_separator: Initialized Separator instance with loaded model
+        vocals_output_dir: Directory to store the separated vocals
+        instrumental_output_dir: Directory to store the separated instrumental (optional)
+        chunk_minutes: Unused parameter (kept for compatibility)
+    
+    Returns:
+        Tuple of (vocals_path, instrumental_path), either can be None if separation failed
+    """
+    if audio_separator is None:
+        log.error("Audio separator is not initialized")
+        return None, None
+
+    log.info(f"Starting vocal separation with Audio Separator (Mel-Roformer) for: {input_audio_file.name}")
+    ensure_dir_exists(vocals_output_dir)
+    if instrumental_output_dir:
+        ensure_dir_exists(instrumental_output_dir)
+
+    # Output filenames for the separated stems
+    vocals_output_filename = (
+        vocals_output_dir / f"{input_audio_file.stem}_vocals_bs_roformer.wav"
+    )
+    
+    instrumental_output_filename = None
+    if instrumental_output_dir:
+        instrumental_output_filename = (
+            instrumental_output_dir / f"{input_audio_file.stem}_instrumental_bs_roformer.wav"
+        )
+
+    # Check if vocals already exist
+    if vocals_output_filename.exists() and vocals_output_filename.stat().st_size > 0:
+        log.info(
+            f"Found existing Audio Separator vocals, skipping separation: {vocals_output_filename.name}"
+        )
+        # Check for existing instrumental
+        existing_instrumental = None
+        if instrumental_output_filename and instrumental_output_filename.exists():
+            existing_instrumental = instrumental_output_filename
+        return vocals_output_filename, existing_instrumental
+
+    try:
+        # Check input audio properties and implement padding if needed
+        log.info(f"Processing file: {input_audio_file}")
+        
+        # Load and check audio properties with librosa
+        try:
+            import librosa
+            audio_data, sr = librosa.load(str(input_audio_file), sr=None)
+            log.info(f"Input audio: {len(audio_data)} samples, {sr}Hz, {audio_data.shape}")
+            audio_duration_seconds = len(audio_data) / sr
+        except Exception as load_err:
+            log.warning(f"Could not analyze input audio with librosa: {load_err}")
+            audio_duration_seconds = None
+        
+        # Implement padding logic for audio shorter than 8 seconds
+        MIN_AUDIO_DURATION = 8.0  # 8 seconds
+        PADDING_BUFFER = 0.05  # 50ms buffer
+        effective_min_duration = MIN_AUDIO_DURATION + PADDING_BUFFER
+        
+        processed_input_path = input_audio_file
+        temp_padded_file_path = None
+        original_duration_ms = None
+        padding_applied = False
+        
+        # Check if audio is shorter than minimum duration
+        if audio_duration_seconds is not None and audio_duration_seconds < effective_min_duration:
+            log.info(f"Audio duration {audio_duration_seconds:.2f}s is less than minimum {effective_min_duration:.2f}s. Applying padding...")
+            
+            try:
+                # Load audio with pydub for padding
+                original_audio = AudioSegment.from_wav(str(input_audio_file))
+                original_duration_ms = len(original_audio)
+                
+                # Calculate padding needed
+                target_duration_ms = int(effective_min_duration * 1000)
+                padding_duration_ms = target_duration_ms - original_duration_ms
+                
+                if padding_duration_ms > 0:
+                    # Create silence for padding
+                    silence = AudioSegment.silent(duration=padding_duration_ms)
+                    padded_audio = original_audio + silence
+                    
+                    # Create temporary file for padded audio
+                    temp_padded_file_path = input_audio_file.parent / f"temp_padded_{input_audio_file.stem}.wav"
+                    
+                    # Export padded audio
+                    padded_audio.export(str(temp_padded_file_path), format="wav")
+                    processed_input_path = temp_padded_file_path
+                    padding_applied = True
+                    
+                    log.info(f"Applied {padding_duration_ms}ms padding. Temporary file: {temp_padded_file_path.name}")
+                
+            except Exception as pad_err:
+                log.warning(f"Failed to apply padding: {pad_err}")
+                log.info("Proceeding with original audio file...")
+                processed_input_path = input_audio_file
+        else:
+            if audio_duration_seconds is not None:
+                log.info(f"Audio duration {audio_duration_seconds:.2f}s is sufficient. No padding needed.")
+
+        # Create a temporary file with proper format for the model if needed
+        temp_input_file = input_audio_file.parent / f"temp_for_separator_{input_audio_file.stem}.wav"
+
+        # Define output names for the separated stems
+        output_names = {
+            "Vocals": vocals_output_filename.stem,
+            "Instrumental": f"{input_audio_file.stem}_instrumental_bs_roformer"
+        }          # Perform separation on the processed input (potentially padded)
+        log.info(f"Starting separation process for: {processed_input_path.name}")
+        
+        try:
+            # Use separate method with the processed input path
+            output_files = audio_separator.separate([str(processed_input_path)])
+            
+            if not output_files:
+                log.error("No output files returned from audio_separator.separate()")
+                # Clean up temporary padded file if it was created
+                if temp_padded_file_path and temp_padded_file_path.exists():
+                    temp_padded_file_path.unlink()
+                return None, None
+                
+        except Exception as sep_err:
+            log.error(f"Separation process failed: {sep_err}")
+            log.info("Trying alternative separation approach...")
+              # Try with different parameters or fallback
+            try:
+                # Alternative approach - let audio-separator handle file names
+                separator_temp_dir = input_audio_file.parent / "temp_separator_output"
+                separator_temp_dir.mkdir(exist_ok=True)
+                  # Set output directory for the separator
+                audio_separator.output_dir = str(separator_temp_dir)
+                output_files = audio_separator.separate([str(processed_input_path)])
+                
+            except Exception as sep_err2:
+                log.error(f"Alternative separation also failed: {sep_err2}")
+                return None, None
+        
+        vocals_file = None
+        instrumental_file = None
+        
+        # Process the output files - audio-separator typically outputs with specific naming
+        for file_path in output_files:
+            file_path_obj = Path(file_path)
+            log.info(f"Processing separator output: {file_path_obj.name}")
+            
+            # Check for vocals (common patterns: vocals, voice, Vocals)
+            if any(keyword in file_path_obj.name.lower() for keyword in ['vocals', 'voice']):
+                # Move vocals to the correct directory
+                try:
+                    if file_path_obj != vocals_output_filename:
+                        shutil.move(str(file_path_obj), str(vocals_output_filename))
+                    vocals_file = vocals_output_filename
+                    log.info(f"Moved vocals file to: {vocals_output_filename}")
+                except Exception as move_err:
+                    log.warning(f"Failed to move vocals file: {move_err}")
+                    vocals_file = file_path_obj
+                
+            # Check for instrumental (common patterns: instrumental, music, accompaniment)
+            elif any(keyword in file_path_obj.name.lower() for keyword in ['instrumental', 'music', 'accompaniment']):
+                # Move instrumental to the correct directory if specified
+                if instrumental_output_filename:
+                    try:
+                        if file_path_obj != instrumental_output_filename:
+                            shutil.move(str(file_path_obj), str(instrumental_output_filename))
+                        instrumental_file = instrumental_output_filename
+                        log.info(f"Moved instrumental file to: {instrumental_output_filename}")
+                    except Exception as move_err:
+                        log.warning(f"Failed to move instrumental file: {move_err}")
+                        instrumental_file = file_path_obj
+                else:
+                    # If no instrumental directory specified, just note the file
+                    instrumental_file = file_path_obj
+                    log.info(f"Instrumental file available at: {file_path_obj}")
+            
+            else:
+                log.info(f"Unknown output file type: {file_path_obj.name}")
+        
+        # Verify outputs
+        if vocals_file and vocals_file.exists():
+            log.info(f"✓ Vocal separation completed: {vocals_file.name}")
+        else:
+            log.warning("Failed to create vocals output")
+            vocals_file = None
+            
+        if instrumental_file and instrumental_file.exists():
+            log.info(f"✓ Instrumental separation completed: {instrumental_file.name}")
+        else:
+            log.warning("Failed to create instrumental output")
+            instrumental_file = None
+        
+        # Trim padding from output files if padding was applied
+        if padding_applied and original_duration_ms is not None:
+            log.info("Trimming padding from separated output files...")
+            
+            # Trim vocals file if it exists
+            if vocals_file and vocals_file.exists():
+                try:
+                    vocals_audio = AudioSegment.from_wav(str(vocals_file))
+                    trimmed_vocals = vocals_audio[:original_duration_ms]
+                    trimmed_vocals.export(str(vocals_file), format="wav")
+                    log.info(f"Trimmed padding from vocals file: {vocals_file.name}")
+                except Exception as trim_err:
+                    log.warning(f"Failed to trim padding from vocals file: {trim_err}")
+            
+            # Trim instrumental file if it exists
+            if instrumental_file and instrumental_file.exists():
+                try:
+                    instrumental_audio = AudioSegment.from_wav(str(instrumental_file))
+                    trimmed_instrumental = instrumental_audio[:original_duration_ms]
+                    trimmed_instrumental.export(str(instrumental_file), format="wav")
+                    log.info(f"Trimmed padding from instrumental file: {instrumental_file.name}")
+                except Exception as trim_err:
+                    log.warning(f"Failed to trim padding from instrumental file: {trim_err}")
+        
+        # Clean up temporary padded file if it was created
+        if temp_padded_file_path and temp_padded_file_path.exists():
+            try:
+                temp_padded_file_path.unlink()
+                log.info(f"Cleaned up temporary padded file: {temp_padded_file_path.name}")
+            except Exception as cleanup_err:
+                log.warning(f"Failed to clean up temporary padded file: {cleanup_err}")
+          # Clean up temporary file if created
+        if 'temp_input_file' in locals() and temp_input_file.exists():
+            temp_input_file.unlink()
+        
+        return vocals_file, instrumental_file
+            
+    except Exception as e:
+        log.error(f"Audio Separator vocal separation failed: {e}")
+        # Clean up temporary padded file if it was created
+        if 'temp_padded_file_path' in locals() and temp_padded_file_path and temp_padded_file_path.exists():
+            try:
+                temp_padded_file_path.unlink()
+                log.info(f"Cleaned up temporary padded file after error: {temp_padded_file_path.name}")
+            except Exception as cleanup_err:
+                log.warning(f"Failed to clean up temporary padded file after error: {cleanup_err}")
+        # Clean up temporary file if created
+        if 'temp_input_file' in locals() and temp_input_file.exists():
+            temp_input_file.unlink()
+        return None, None
+
+
+def diarize_audio(
+    input_audio_file: Path,
+    tmp_dir: Path,
+    huggingface_token: str,
+    model_config: dict,
+    dry_run: bool = False,
+) -> Annotation | None:
+    # PyAnnote 3.1 is the target
+    model_name = model_config.get("diar_model", "pyannote/speaker-diarization-3.1")
+    # Ensure it does not use 3.0, even if specified in args by mistake. Forcing 3.1.
+    if "3.0" in model_name:
+        log.warning(
+            f"Requested diarization model '{model_name}' seems to be v3.0. Upgrading to 'pyannote/speaker-diarization-3.1'."
+        )
+        model_name = "pyannote/speaker-diarization-3.1"
+
+    hyper_params = model_config.get("diar_hyperparams", {})
+    log.info(
+        f"Starting speaker diarization for: {input_audio_file.name} (Model: {model_name})"
+    )
+    if DEVICE.type == "cuda":
+        torch.cuda.empty_cache()
+    ensure_dir_exists(tmp_dir)
+    if hyper_params:
+        log.info(f"With diarization hyperparameters: {hyper_params}")
+
+    try:
+        pipeline = PyannotePipeline.from_pretrained(
+            model_name, use_auth_token=huggingface_token
+        )
+        if hasattr(pipeline, "to") and callable(getattr(pipeline, "to")):
+            pipeline = pipeline.to(DEVICE)
+        log.info(f"Diarization model '{model_name}' loaded to {DEVICE.type.upper()}.")
+    except Exception as e:
+        log.error(f"[bold red]Error loading diarization model '{model_name}': {e}[/]")
+        log.error(
+            "Please ensure you have accepted the model's terms on Hugging Face and your token is correct."
+        )
+        return None  # Changed from raise to allow pipeline to potentially continue or handle
+
+    target_audio_for_processing = input_audio_file
+    if dry_run:
+        cut_audio_file_path = tmp_dir / f"{input_audio_file.stem}_60s_diar_dryrun.wav"
+        log.warning(
+            f"[DRY-RUN] Using first 60s for diarization. Temp: {cut_audio_file_path.name}"
+        )
+        try:
+            # Diarization models typically expect 16kHz
+            ff_trim(input_audio_file, cut_audio_file_path, 0, 60, target_sr=16000)
+            target_audio_for_processing = cut_audio_file_path
+        except Exception as e:
+            log.error(
+                f"Failed to create dry-run audio for diarization: {e}. Using full audio."
+            )
+
+    log.info(
+        f"Running diarization on {DEVICE.type.upper()} for {target_audio_for_processing.name}..."
+    )
+    try:
+        with Progress(
+            SpinnerColumn(),
+            TextColumn("[progress.description]{task.description}"),
+            TimeElapsedColumn(),
+            console=console,
+        ) as progress:
+            task = progress.add_task("Diarizing...", total=None)
+            # PyAnnote pipeline expects 'audio' key to be path string
+            diarization_result = pipeline(
+                {
+                    "uri": target_audio_for_processing.stem,
+                    "audio": str(target_audio_for_processing),
+                },
+                **hyper_params,
+            )
+            progress.update(task, completed=1, total=1)
+        num_speakers = len(diarization_result.labels())
+        total_speech_duration = diarization_result.get_timeline().duration()
+        log.info(
+            f"[green]✓ Diarization complete.[/] Found {num_speakers} speaker labels. Total speech: {format_duration(total_speech_duration)}."
+        )
+        if num_speakers == 0:
+            log.warning("Diarization resulted in zero speakers.")
+        return diarization_result
+    except RuntimeError as e:
+        if "CUDA out of memory" in str(e) and DEVICE.type == "cuda":
+            log.error("[bold red]CUDA out of memory during diarization![/]")
+            torch.cuda.empty_cache()
+            log.warning("Attempting diarization on CPU (slower)...")
+            try:
+                pipeline = pipeline.to(torch.device("cpu"))
+                log.info("Switched diarization pipeline to CPU.")
+                with Progress(
+                    SpinnerColumn(),
+                    TextColumn("[progress.description]{task.description}"),
+                    TimeElapsedColumn(),
+                    console=console,
+                ) as p_cpu:
+                    task_cpu = p_cpu.add_task("Diarizing (CPU)...", total=None)
+                    res_cpu = pipeline(
+                        {
+                            "uri": target_audio_for_processing.stem,
+                            "audio": str(target_audio_for_processing),
+                        },
+                        **hyper_params,
+                    )
+                    p_cpu.update(task_cpu, completed=1, total=1)
+                log.info(
+                    f"[green]✓ Diarization (CPU) complete.[/] Found {len(res_cpu.labels())} spk. Total speech: {format_duration(res_cpu.get_timeline().duration())}."
+                )
+                return res_cpu
+            except Exception as cpu_e:
+                log.error(
+                    f"Diarization failed on GPU (OOM) and subsequently on CPU: {cpu_e}"
+                )
+                return None
+        else:
+            log.error(f"Runtime error during diarization: {e}")
+            return None
+    except Exception as e:
+        log.error(f"Unexpected error during diarization: {e}")
+        return None
+
+
+def detect_overlapped_regions(
+    input_audio_file: Path,
+    tmp_dir: Path,
+    huggingface_token: str,
+    osd_model_name: str = "pyannote/overlapped-speech-detection",  # Default OSD from original code
+    dry_run: bool = False,
+) -> Timeline | None:
+    log.info(f"Starting OSD for: {input_audio_file.name} (OSD Model: {osd_model_name})")
+    if DEVICE.type == "cuda":
+        torch.cuda.empty_cache()
+    ensure_dir_exists(tmp_dir)
+
+    osd_pipeline_instance = None
+    # Hyperparameters for OverlappedSpeechDetection from pyannote.audio.pipelines.segmentation.Pipeline
+    # These are defaults if segmentation model is used.
+    default_osd_hyperparameters = {
+        "onset": 0.5,
+        "offset": 0.5,
+        "min_duration_on": 0.05,
+        "min_duration_off": 0.05,
+        # For OSD, we are interested in segments with 2 or more speakers.
+        # These can be tuned.
+        "segmentation_min_duration_off": 0.0,  # from pyannote.audio.pipelines.utils
+    }
+
+    try:
+        # pyannote/overlapped-speech-detection is a dedicated pipeline
+        if osd_model_name == "pyannote/overlapped-speech-detection":
+            log.info(f"Loading dedicated OSD pipeline: '{osd_model_name}'...")
+            osd_pipeline_instance = PyannotePipeline.from_pretrained(
+                osd_model_name, use_auth_token=huggingface_token
+            )
+        # pyannote/segmentation-3.0 (or similar like voicefixer/mdx23c-segmentation) are base models
+        # that can be wrapped by OverlappedSpeechDetection pipeline.
+        elif (
+            osd_model_name.startswith("pyannote/segmentation")
+            or "segmentation" in osd_model_name
+        ):
+            log.info(
+                f"Loading '{osd_model_name}' as base segmentation model for OSD pipeline..."
+            )
+            segmentation_model = PyannoteModel.from_pretrained(
+                osd_model_name, use_auth_token=huggingface_token
+            )
+            osd_pipeline_instance = PyannoteOSDPipeline(
+                segmentation=segmentation_model,
+                # device=DEVICE # OSDPipeline takes device here
+            )
+            # OSDPipeline needs instantiation of params if not set
+            osd_pipeline_instance.instantiate(default_osd_hyperparameters)
+            log.info(
+                f"Instantiated OverlappedSpeechDetection pipeline (from '{osd_model_name}') with parameters: {default_osd_hyperparameters}."
+            )
+        else:  # Fallback for other potential pipeline types, though less common for OSD
+            log.warning(
+                f"OSD model string '{osd_model_name}' not recognized as a specific type. "
+                "Attempting to load as a generic PyannotePipeline. This may not yield overlap directly."
+            )
+            osd_pipeline_instance = PyannotePipeline.from_pretrained(
+                osd_model_name, use_auth_token=huggingface_token
+            )
+
+        if osd_pipeline_instance is None:
+            raise RuntimeError(
+                f"Failed to load or instantiate OSD pipeline for '{osd_model_name}'. Instance is None."
+            )
+
+        # Move to device
+        if hasattr(osd_pipeline_instance, "to") and callable(
+            getattr(osd_pipeline_instance, "to")
+        ):
+            log.debug(
+                f"Moving OSD pipeline for '{osd_model_name}' to {DEVICE.type.upper()}"
+            )
+            osd_pipeline_instance = osd_pipeline_instance.to(DEVICE)
+        # If it's an OSDPipeline, the model is 'segmentation_model' or 'segmentation' (check pyannote version)
+        elif hasattr(osd_pipeline_instance, "segmentation_model") and hasattr(
+            osd_pipeline_instance.segmentation_model, "to"
+        ):
+            log.debug(
+                f"Moving OSD pipeline's segmentation_model to {DEVICE.type.upper()}"
+            )
+            osd_pipeline_instance.segmentation_model = (
+                osd_pipeline_instance.segmentation_model.to(DEVICE)
+            )
+        elif hasattr(osd_pipeline_instance, "segmentation") and hasattr(
+            osd_pipeline_instance.segmentation, "to"
+        ):  # segmentation is the model instance
+            log.debug(
+                f"Moving OSD pipeline's segmentation (model) to {DEVICE.type.upper()}"
+            )
+            osd_pipeline_instance.segmentation = osd_pipeline_instance.segmentation.to(
+                DEVICE
+            )
+
+        log.info(
+            f"OSD model/pipeline '{osd_model_name}' successfully prepared on {DEVICE.type.upper()}."
+        )
+
+    except Exception as e:
+        log.error(
+            f"[bold red]Fatal error loading/instantiating OSD model/pipeline '{osd_model_name}': {type(e).__name__} - {e}[/]"
+        )
+        # ... (error details from original code) ...
+        return None  # Changed from raise
+
+    target_audio_for_processing = input_audio_file
+    if dry_run:
+        cut_audio_file_path = tmp_dir / f"{input_audio_file.stem}_60s_osd_dryrun.wav"
+        log.warning(
+            f"[DRY-RUN] Using first 60s for OSD. Temp: {cut_audio_file_path.name}"
+        )
+        try:
+            # OSD models also typically expect 16kHz
+            ff_trim(input_audio_file, cut_audio_file_path, 0, 60, target_sr=16000)
+            target_audio_for_processing = cut_audio_file_path
+        except Exception as e:
+            log.error(f"Failed to create dry-run audio for OSD: {e}. Using full audio.")
+
+    log.info(
+        f"Running OSD on {DEVICE.type.upper()} for {target_audio_for_processing.name}..."
+    )
+    try:
+        with Progress(
+            SpinnerColumn(),
+            TextColumn("[progress.description]{task.description}"),
+            TimeElapsedColumn(),
+            console=console,
+        ) as progress:
+            task = progress.add_task("Detecting overlaps...", total=None)
+            # PyAnnote pipeline expects 'audio' key to be path string
+            osd_annotation_or_timeline = osd_pipeline_instance(
+                {
+                    "uri": target_audio_for_processing.stem,
+                    "audio": str(target_audio_for_processing),
+                }
+            )
+            progress.update(task, completed=1, total=1)
+
+        overlap_timeline = Timeline()
+        # OSDPipeline directly returns a Timeline of overlapped regions.
+        # Generic pipelines return an Annotation.
+        if isinstance(osd_annotation_or_timeline, Timeline):
+            overlap_timeline = osd_annotation_or_timeline
+            log.info(
+                "OSD pipeline returned a Timeline directly (expected for OverlappedSpeechDetection)."
+            )
+        elif isinstance(osd_annotation_or_timeline, Annotation):
+            osd_annotation = osd_annotation_or_timeline
+            # Logic from original code to extract overlap from Annotation
+            if "overlap" in osd_annotation.labels():
+                overlap_timeline.update(osd_annotation.label_timeline("overlap"))
+            # ... (other label checking logic from original code if 'overlap' not present) ...
+            else:  # Try to infer from segmentation model output (e.g., speaker count > 1)
+                labels_from_osd = osd_annotation.labels()
+                log.debug(
+                    f"OSD with '{osd_model_name}' did not directly yield 'overlap' label from Annotation. Checking other labels: {labels_from_osd}"
+                )
+                found_overlap_in_annotation = False
+                for label in labels_from_osd:
+                    # For segmentation models (e.g. pyannote/segmentation-3.0), labels might be 'speakerN', 'noise', 'speech'.
+                    # Or it might give speaker counts like 'SPEAKER_00+SPEAKER_01', '2speakers'.
+                    # This part needs careful checking based on the actual model's output labels.
+                    # A common pattern from segmentation models used in OSDPipeline is labels like 'overlap' or counting speakers.
+                    if (
+                        "overlap" in label.lower()
+                    ):  # Check if any label contains 'overlap'
+                        overlap_timeline.update(osd_annotation.label_timeline(label))
+                        found_overlap_in_annotation = True
+                        log.info(f"Using label '{label}' from Annotation as overlap.")
+                        break
+                    # Try to infer from speaker count in label (e.g. from a segmentation model that counts speakers)
+                    try:  # Example: 'speaker_count_2', '2_speakers_MIX', 'INTERSECTION'
+                        if (
+                            re.search(r"(\d+)\s*speaker", label, re.IGNORECASE)
+                            and int(
+                                re.search(
+                                    r"(\d+)\s*speaker", label, re.IGNORECASE
+                                ).group(1)
+                            )
+                            >= 2
+                        ):
+                            overlap_timeline.update(
+                                osd_annotation.label_timeline(label)
+                            )
+                            found_overlap_in_annotation = True
+                            break
+                        if (
+                            "+" in label
+                            or "intersection" in label.lower()
+                            or "overlap" in label.lower()
+                        ):  # Heuristic for multi-speaker labels
+                            overlap_timeline.update(
+                                osd_annotation.label_timeline(label)
+                            )
+                            found_overlap_in_annotation = True
+                            break
+                    except (ValueError, AttributeError):
+                        pass
+                if not found_overlap_in_annotation and labels_from_osd:
+                    log.warning(
+                        f"Could not determine specific overlap label from Annotation via '{osd_model_name}'. Labels: {labels_from_osd}. No overlap inferred from this Annotation."
+                    )
+
+        else:
+            log.error(
+                f"OSD pipeline returned an unexpected type: {type(osd_annotation_or_timeline)}. Expected Timeline or Annotation."
+            )
+            return Timeline()  # Return empty timeline
+
+        overlap_timeline = (
+            overlap_timeline.support()
+        )  # Merge overlapping segments within the timeline
+        total_overlap_duration = overlap_timeline.duration()
+        log.info(
+            f"[green]✓ Overlap detection complete.[/] Total overlap: {format_duration(total_overlap_duration)}."
+        )
+        if total_overlap_duration == 0:
+            log.info(
+                "No overlapped speech detected by OSD model or inferred from its output."
+            )
+        return overlap_timeline
+
+    except RuntimeError as e:  # GPU OOM
+        if "CUDA out of memory" in str(e) and DEVICE.type == "cuda":
+            log.error("[bold red]CUDA out of memory during OSD![/]")
+            torch.cuda.empty_cache()
+            log.warning("Attempting OSD on CPU (slower)...")
+            cpu_device = torch.device("cpu")
+            try:
+                osd_pipeline_cpu = None
+                # Re-initialize OSD pipeline for CPU
+                if osd_model_name == "pyannote/overlapped-speech-detection":
+                    osd_pipeline_cpu = PyannotePipeline.from_pretrained(
+                        osd_model_name, use_auth_token=huggingface_token
+                    ).to(cpu_device)
+                elif (
+                    osd_model_name.startswith("pyannote/segmentation")
+                    or "segmentation" in osd_model_name
+                ):
+                    segmentation_model_cpu = PyannoteModel.from_pretrained(
+                        osd_model_name, use_auth_token=huggingface_token
+                    ).to(cpu_device)
+                    osd_pipeline_cpu = PyannoteOSDPipeline(
+                        segmentation=segmentation_model_cpu
+                    )
+                    osd_pipeline_cpu.instantiate(default_osd_hyperparameters)
+                else:  # Generic
+                    osd_pipeline_cpu = PyannotePipeline.from_pretrained(
+                        osd_model_name, use_auth_token=huggingface_token
+                    ).to(cpu_device)
+
+                if osd_pipeline_cpu is None:
+                    raise RuntimeError(
+                        "Failed to create OSD pipeline for CPU fallback."
+                    )
+                log.info("Switched OSD pipeline to CPU.")
+                with Progress(
+                    SpinnerColumn(),
+                    TextColumn("[progress.description]{task.description}"),
+                    TimeElapsedColumn(),
+                    console=console,
+                ) as p_cpu:
+                    task_cpu = p_cpu.add_task("Detecting overlaps (CPU)...", total=None)
+                    osd_res_cpu = osd_pipeline_cpu(
+                        {
+                            "uri": target_audio_for_processing.stem,
+                            "audio": str(target_audio_for_processing),
+                        }
+                    )
+                    p_cpu.update(task_cpu, completed=1, total=1)
+
+                ov_tl_cpu = Timeline()
+                if isinstance(osd_res_cpu, Timeline):
+                    ov_tl_cpu = osd_res_cpu
+                elif isinstance(osd_res_cpu, Annotation):
+                    # Extract from annotation as in GPU block
+                    if "overlap" in osd_res_cpu.labels():
+                        ov_tl_cpu.update(osd_res_cpu.label_timeline("overlap"))
+                    # ... (other label checking) ...
+                ov_tl_cpu = ov_tl_cpu.support()
+                log.info(
+                    f"[green]✓ OSD (CPU) complete.[/] Total overlap: {format_duration(ov_tl_cpu.duration())}."
+                )
+                return ov_tl_cpu
+
+            except Exception as cpu_e:
+                log.error(f"OSD failed on GPU (OOM) and subsequently on CPU: {cpu_e}")
+                return Timeline()  # Return empty on error
+        else:  # Other runtime errors
+            log.error(f"Runtime error during OSD: {e}")
+            return Timeline()
+    except Exception as e:
+        log.error(f"An unexpected error occurred during OSD processing: {e}")
+        return Timeline()
+
+
+def identify_target_speaker(
+    annotation: Annotation,
+    input_audio_file: Path,  # Audio file from which segments are derived (e.g., Audio Separator output)
+    processed_reference_file: Path,  # Reference audio (16kHz mono)
+    target_name: str,
+    wespeaker_rvector_model,  # WeSpeaker Deep r-vector model instance
+) -> str | None:
+    log.info(
+        f"Identifying '{target_name}' among diarized speakers using WeSpeaker Deep r-vector and reference: {processed_reference_file.name}"
+    )
+
+    if wespeaker_rvector_model is None:
+        log.error(
+            "WeSpeaker r-vector model not available for speaker identification. Cannot proceed."
+        )
+        return None
+    if not processed_reference_file.exists():
+        log.error(
+            f"Processed reference audio not found: {processed_reference_file}. Cannot ID target."
+        )
+        return None
+
+    try:
+        ref_embedding = wespeaker_rvector_model.extract_embedding(
+            str(processed_reference_file)
+        )
+        log.debug(
+            f"Reference embedding for '{target_name}' extracted, shape: {ref_embedding.shape}"
+        )
+    except Exception as e:
+        log.error(
+            f"Failed to extract embedding from reference audio '{processed_reference_file.name}' using WeSpeaker: {e}"
+        )
+        return None
+
+    # Create a temporary directory for speaker segment audio files
+    # This is because WeSpeaker model.extract_embedding expects file paths
+    with tempfile.TemporaryDirectory(
+        prefix="speaker_id_segs_", dir=Path(processed_reference_file).parent
+    ) as temp_seg_dir_str:
+        temp_seg_dir = Path(temp_seg_dir_str)
+
+        speaker_similarities = {}
+        unique_speaker_labels = annotation.labels()
+        if not unique_speaker_labels:
+            log.error(
+                "Diarization produced no speaker labels. Cannot identify target speaker."
+            )
+            return None
+
+        log.info(
+            f"Comparing reference of '{target_name}' with {len(unique_speaker_labels)} diarized speakers using WeSpeaker r-vector."
+        )        # We need to extract audio segments for each speaker.
+        # The input_audio_file is the source (e.g., Audio Separator output or original).
+        # Segments from diarization are relative to this input_audio_file.
+        # WeSpeaker expects 16kHz for its pre-trained models. Ensure segments are 16kHz.
+        # The diarization itself should have run on 16kHz audio, so segment times are for that.
+        # Audio Separator output SR might be different, so resampling of segments might be needed if input_audio_file is Audio Separator output.
+        # For simplicity, assume input_audio_file is already at a common SR or ff_slice handles it.
+        # It's safer to always resample segments to 16kHz for WeSpeaker.
+
+        for spk_label in unique_speaker_labels:
+            speaker_segments_timeline = annotation.label_timeline(spk_label)
+            if not speaker_segments_timeline:
+                log.debug(
+                    f"Speaker label '{spk_label}' has no speech segments. Skipping."
+                )
+                continue            # Concatenate first N seconds of speech for this speaker to create a representative sample
+            MAX_EMBED_DURATION_PER_SPEAKER = 20.0  # seconds
+            current_duration_for_embedding = 0.0
+
+            temp_speaker_audio_list = []
+
+            for i, seg in enumerate(speaker_segments_timeline):
+                if current_duration_for_embedding >= MAX_EMBED_DURATION_PER_SPEAKER:
+                    break                # Slice segment from input_audio_file and resample to 16kHz for WeSpeaker
+                temp_seg_path = temp_seg_dir / f"{safe_filename(spk_label)}_seg_{i}.wav"
+                try:
+                    # ff_slice_smart will handle intelligent chunking if needed
+                    ff_slice_smart(
+                        input_audio_file,
+                        temp_seg_path,
+                        seg.start,
+                        seg.end,
+                        target_sr=16000,
+                        target_ac=1,
+                    )
+                    if temp_seg_path.exists() and temp_seg_path.stat().st_size > 0:
+                        temp_speaker_audio_list.append(temp_seg_path)
+                        current_duration_for_embedding += (
+                            seg.duration
+                        )  # Using original segment duration for tracking
+                    else:
+                        log.warning(
+                            f"Failed to create/empty slice for speaker ID: {temp_seg_path.name}"
+                        )
+                except Exception as e_slice:
+                    log.warning(
+                        f"Slicing segment {i} for speaker {spk_label} failed: {e_slice}"
+                    )
+
+            if not temp_speaker_audio_list:
+                log.debug(
+                    f"No valid audio segments extracted for speaker '{spk_label}' for embedding. Similarity set to 0."
+                )
+                speaker_similarities[spk_label] = 0.0
+                continue            # Create a single audio file for this speaker by concatenating the temp segments
+            speaker_concat_audio_path = (
+                temp_seg_dir / f"{safe_filename(spk_label)}_concat_for_embed.wav"
+            )
+            if (
+                len(temp_speaker_audio_list) == 1
+            ):  # If only one segment, just use it (rename for consistency)
+                shutil.copy(temp_speaker_audio_list[0], speaker_concat_audio_path)
+            else:
+                concat_list_file = (
+                    temp_seg_dir / f"{safe_filename(spk_label)}_concat_list.txt"
+                )
+                with open(concat_list_file, "w", encoding="utf-8") as f:
+                    for p in temp_speaker_audio_list:
+                        f.write(f"file '{p.resolve().as_posix()}'\n")
+                try:
+                    (
+                        ffmpeg.input(str(concat_list_file), format="concat", safe=0)
+                        .output(
+                            str(speaker_concat_audio_path),
+                            acodec="pcm_s16le",
+                            ar=16000,
+                            ac=1,
+                        )
+                        .overwrite_output()
+                        .run(quiet=True, capture_stdout=True, capture_stderr=True)
+                    )
+                except ffmpeg.Error as e_concat:
+                    log.warning(
+                        f"ffmpeg concat failed for speaker {spk_label} embedding audio: {e_concat.stderr.decode() if e_concat.stderr else 'ffmpeg error'}. Similarity set to 0."
+                    )
+                    speaker_similarities[spk_label] = 0.0
+                    continue
+
+            if (
+                speaker_concat_audio_path.exists()
+                and speaker_concat_audio_path.stat().st_size > 0
+            ):
+                try:
+                    spk_embedding = wespeaker_rvector_model.extract_embedding(
+                        str(speaker_concat_audio_path)
+                    )
+                    similarity = cos(
+                        ref_embedding, spk_embedding
+                    )  # Using common.cos for numpy arrays
+                    speaker_similarities[spk_label] = similarity
+                except Exception as e_embed:
+                    log.warning(
+                        f"Error extracting WeSpeaker embedding for speaker '{spk_label}': {e_embed}. Similarity set to 0."
+                    )
+                    speaker_similarities[spk_label] = 0.0
+            else:
+                log.debug(
+                    f"Concatenated audio for speaker '{spk_label}' embedding is missing or empty. Similarity set to 0."
+                )
+                speaker_similarities[spk_label] = 0.0
+
+    if not speaker_similarities:
+        log.error(
+            f"Speaker similarity calculation failed for all speakers for '{target_name}'."
+        )
+        return None
+
+    if all(score == 0.0 for score in speaker_similarities.values()):
+        log.error(
+            f"[bold red]All WeSpeaker similarity scores are zero for '{target_name}'. Cannot reliably ID target.[/]"
+        )
+        # Fallback: pick the first speaker label or a placeholder if desired. For now, indicate failure.
+        best_match_label = (
+            unique_speaker_labels[0] if unique_speaker_labels else "UNKNOWN_SPEAKER"
+        )
+        max_similarity_score = 0.0
+        log.warning(
+            f"Arbitrarily assigning '{best_match_label}' due to all zero scores (this is a guess)."
+        )
+    else:
+        best_match_label = max(speaker_similarities, key=speaker_similarities.get)
+        max_similarity_score = speaker_similarities[best_match_label]
+
+    log.info(
+        f"[green]✓ Identified '{target_name}' as diarization label → [bold]{best_match_label}[/] (WeSpeaker r-vector sim: {max_similarity_score:.4f})[/]"
+    )
+
+    sim_table = Table(
+        title=f"WeSpeaker r-vector Similarities to '{target_name}' Reference",
+        show_lines=True,
+        highlight=True,
+    )
+    sim_table.add_column("Diarized Speaker Label", style="cyan", justify="center")
+    sim_table.add_column("Similarity Score", style="magenta", justify="center")
+    for spk, score in sorted(
+        speaker_similarities.items(), key=lambda item: item[1], reverse=True
+    ):
+        sim_table.add_row(
+            spk,
+            f"{score:.4f}",
+            style="bold yellow on bright_black" if spk == best_match_label else "",
+        )
+    console.print(sim_table)
+
+    return best_match_label
+
+
+def merge_nearby_segments(
+    segments_to_merge: list[Segment], max_allowed_gap: float = DEFAULT_MAX_MERGE_GAP
+) -> list[Segment]:
+    if not segments_to_merge:
+        return []
+    # Sort segments by start time
+    sorted_segments = sorted(list(segments_to_merge), key=lambda s: s.start)
+    if not sorted_segments:
+        return []  # Should not happen if segments_to_merge was not empty
+
+    merged_timeline = Timeline()
+    if not sorted_segments:
+        return []
+
+    current_merged_segment = sorted_segments[0]
+    for next_segment in sorted_segments[1:]:
+        # If next_segment starts within max_allowed_gap of current_merged_segment's end
+        if (next_segment.start <= current_merged_segment.end + max_allowed_gap) and (
+            next_segment.end > current_merged_segment.end
+        ):  # And it extends the current segment
+            current_merged_segment = Segment(
+                current_merged_segment.start, next_segment.end
+            )
+        elif (
+            next_segment.start > current_merged_segment.end + max_allowed_gap
+        ):  # Gap is too large
+            merged_timeline.add(current_merged_segment)
+            current_merged_segment = next_segment
+        # If next_segment is completely within current_merged_segment or starts before but ends earlier, it's usually handled by Timeline.support() or prior logic.
+        # This simple merge focuses on extending or starting new.
+
+    merged_timeline.add(current_merged_segment)  # Add the last merged segment
+    return list(
+        merged_timeline.support()
+    )  # .support() merges overlapping segments within the timeline
+
+
+def filter_segments_by_duration(
+    segments_to_filter: list[Segment], min_req_duration: float = DEFAULT_MIN_SEGMENT_SEC
+) -> list[Segment]:
+    return [seg for seg in segments_to_filter if seg.duration >= min_req_duration]
+
+
+def check_voice_activity(
+    audio_path: Path, min_speech_ratio: float = 0.6, vad_threshold: float = 0.5
+) -> bool:
+    """Checks voice activity in an audio file using Silero-VAD."""
+    try:
+        y, sr = librosa.load(
+            audio_path, sr=16000, mono=True
+        )  # Silero VAD expects 16kHz
+    except Exception as e:
+        log.debug(
+            f"VAD: Librosa load failed for {audio_path.name}: {e}. Assuming no voice activity."
+        )
+        return False
+    if len(y) == 0:
+        log.debug(
+            f"VAD: Audio file {audio_path.name} is empty. Assuming no voice activity."
+        )
+        return False
+    try:
+        # Silero VAD model loading (cached by torch.hub)
+        vad_model, utils = torch.hub.load(
+            repo_or_dir="snakers4/silero-vad",
+            model="silero_vad",
+            force_reload=False,
+            trust_repo=True,
+            verbose=False,
+            onnx=False,
+        )
+        (get_speech_timestamps, _, read_audio, _, _) = (
+            utils  # read_audio is not used here as we load with librosa
+        )
+        vad_model.to(DEVICE)  # Move model to appropriate device
+    except Exception as e:
+        log.warning(
+            f"VAD: Silero-VAD model loading failed: {e}. Skipping VAD for {audio_path.name}, assuming active speech."
+        )
+        return True
+
+    try:
+        audio_tensor = torch.FloatTensor(y).to(DEVICE)
+        # Silero VAD model expects sample rates 16000, 8000 or 48000Hz. We loaded at 16000Hz.
+        speech_timestamps = get_speech_timestamps(
+            audio_tensor, vad_model, sampling_rate=16000, threshold=vad_threshold
+        )
+
+        speech_duration_samples = sum(d["end"] - d["start"] for d in speech_timestamps)
+        speech_duration_sec = speech_duration_samples / 16000
+        total_duration_sec = len(y) / 16000
+
+        ratio = (
+            speech_duration_sec / total_duration_sec if total_duration_sec > 0 else 0.0
+        )
+        log.debug(
+            f"VAD for {audio_path.name}: Speech Ratio {ratio:.2f} (Speech: {speech_duration_sec:.2f}s / Total: {total_duration_sec:.2f}s)"
+        )
+        return ratio >= min_speech_ratio
+    except Exception as e:
+        log.warning(
+            f"VAD: Error processing {audio_path.name} with Silero-VAD: {e}. Assuming active speech."
+        )
+        return True
+
+
+def verify_speaker_segment(
+    segment_audio_path: Path,  # Path to the segment to verify (must be 16kHz mono for models)
+    reference_audio_path: Path,  # Path to the reference audio (must be 16kHz mono)
+    wespeaker_models: dict,  # Dict containing 'rvector' and 'gemini' WeSpeaker model instances
+    speechbrain_sb_model,  # SpeechBrain ECAPA-TDNN model instance
+    verification_strategy: str = "weighted_average",  # or "sequential_gauntlet" (not fully implemented)
+) -> tuple[float, dict]:
+    """
+    Performs multi-stage speaker verification on an audio segment.
+    Ensures input paths (segment_audio_path, reference_audio_path) are 16kHz mono.
+    """
+    scores = {
+        "wespeaker_rvector": 0.0,
+        "speechbrain_ecapa": 0.0,
+        "wespeaker_gemini": 0.0,
+        "voice_activity_factor": 0.1,  # Default to low if VAD fails or no activity
+    }
+    seg_name = segment_audio_path.name
+
+    # Ensure reference and segment audio are suitable for models (16kHz, mono)
+    # This function assumes they are already prepared. If not, they should be converted before calling.
+
+    # --- Stage 1: WeSpeaker Deep r-vector ---
+    if wespeaker_models and wespeaker_models.get("rvector"):
+        try:
+            ws_rvector_model = wespeaker_models["rvector"]
+            # WeSpeaker expects file paths.
+            ref_emb = ws_rvector_model.extract_embedding(str(reference_audio_path))
+            seg_emb = ws_rvector_model.extract_embedding(str(segment_audio_path))
+            scores["wespeaker_rvector"] = cos(ref_emb, seg_emb)
+            log.debug(
+                f"WeSpeaker r-vector score for {seg_name}: {scores['wespeaker_rvector']:.4f}"
+            )
+        except Exception as e:
+            log.warning(f"WeSpeaker r-vector verification failed for {seg_name}: {e}")
+
+    # --- Stage 2: SpeechBrain ECAPA-TDNN ---
+    if (
+        speechbrain_sb_model and HAVE_SPEECHBRAIN
+    ):  # HAVE_SPEECHBRAIN check is redundant if model is passed
+        try:
+            # SpeechBrain's verify_files loads audio and handles internal resampling if needed.
+            # Assumes reference_audio_path and segment_audio_path are valid paths.
+            ref_path_str = str(reference_audio_path.resolve()).replace("\\", "/")
+            seg_path_str = str(segment_audio_path.resolve()).replace("\\", "/")
+            score_tensor, _ = speechbrain_sb_model.verify_files(
+                ref_path_str, seg_path_str
+            )
+            scores["speechbrain_ecapa"] = score_tensor.item()
+            log.debug(
+                f"SpeechBrain ECAPA-TDNN score for {seg_name}: {scores['speechbrain_ecapa']:.4f}"
+            )
+        except Exception as e:
+            log.warning(
+                f"SpeechBrain ECAPA-TDNN verification failed for {seg_name}: {e}"
+            )
+
+    # --- Stage 3: WeSpeaker Golden Gemini DF-ResNet ---
+    if wespeaker_models and wespeaker_models.get("gemini"):
+        try:
+            ws_gemini_model = wespeaker_models["gemini"]
+            ref_emb_gemini = ws_gemini_model.extract_embedding(
+                str(reference_audio_path)
+            )
+            seg_emb_gemini = ws_gemini_model.extract_embedding(str(segment_audio_path))
+            scores["wespeaker_gemini"] = cos(ref_emb_gemini, seg_emb_gemini)
+            log.debug(
+                f"WeSpeaker Gemini score for {seg_name}: {scores['wespeaker_gemini']:.4f}"
+            )
+        except Exception as e:
+            log.warning(f"WeSpeaker Gemini verification failed for {seg_name}: {e}")
+
+    # --- Voice Activity Check ---
+    # VAD runs on segment_audio_path, expects 16kHz mono (librosa handles loading)
+    scores["voice_activity_factor"] = (
+        1.0 if check_voice_activity(segment_audio_path) else 0.1
+    )  # Multiplier
+
+    # --- Combine Scores ---
+    # Default: Weighted average. Weights can be tuned.
+    # Example weights: r-vector (0.4), ECAPA (0.3), Gemini (0.3)
+    # This is a simple combination; more sophisticated fusion could be used.
+    # For sequential gauntlet: would involve if score1 > T1 and score2 > T2 ...
+
+    final_score = 0.0
+    if verification_strategy == "weighted_average":
+        w_rvec = 0.4
+        w_ecapa = 0.3
+        w_gemini = 0.3
+        avg_score = (
+            scores["wespeaker_rvector"] * w_rvec
+            + scores["speechbrain_ecapa"] * w_ecapa
+            + scores["wespeaker_gemini"] * w_gemini
+        )
+        final_score = avg_score * scores["voice_activity_factor"]
+    # Add other strategies if needed
+    else:  # Fallback to simple average if strategy not recognized
+        valid_scores = [
+            s for k, s in scores.items() if k != "voice_activity_factor" and s > 0.0
+        ]  # Use only successfully computed scores
+        if valid_scores:
+            avg_score = sum(valid_scores) / len(valid_scores)
+            final_score = avg_score * scores["voice_activity_factor"]
+        else:  # No verification model scores available
+            final_score = 0.0  # Effectively reject
+
+    log.debug(
+        f"Final combined score for {seg_name}: {final_score:.4f}, Details: {scores}"
+    )
+    return final_score, scores
+
+
+
+
+
+def slice_classify_clean_and_verify_target_solo_segments(
+    diarization_result: Annotation,
+    target_speaker_label: str,
+    original_audio_file: Path,
+    output_dir_target_speaker: Path,
+    tmp_dir_segments: Path,
+    reference_audio_path_processed: Path,    wespeaker_models: dict,
+    speechbrain_sb_model,
+    whisper_model_name: str,
+    target_name: str,
+    min_segment_duration: float,
+    max_merge_gap: float,
+    verification_threshold: float,
+    vad_verification: bool,
+    transcribe_verified_segments: bool,
+    classify_and_clean: bool,
+    noise_classifier_model_id: str | None,    audio_separator_model: object,
+    vocals_file: Path | None,
+    noise_classification_confidence_threshold: float = 0.3,skip_verification_if_cleaned: bool = False,
+    whisper_model_instance = None,
+    language: str = "en",
+    max_segment_duration: float = 30.0,
+) -> tuple[list[Path], list[dict]]:
+    """
+    Slices segments for the target speaker, optionally classifies/cleans them,
+    verifies them, and optionally transcribes them.
+    Manages VRAM by loading/unloading noise classifier when classify_and_clean is active.
+    
+    Args:
+        ...existing args...
+        whisper_model_instance: Pre-loaded Whisper model instance for efficient transcription
+        language: Language code for transcription    """
+    log.info(
+        f"Processing segments for target speaker: '{target_name}' (Label: {target_speaker_label})"
+    )
+    ensure_dir_exists(tmp_dir_segments)
+    ensure_dir_exists(output_dir_target_speaker)
+
+    verified_segment_audio_files = []
+    all_segment_details = []
+
+    if classify_and_clean:
+        audio_source_for_slicing = original_audio_file
+        log.info(
+            f"Classify & Clean mode: Segments will be sliced from original audio: {original_audio_file.name}"        )
+        if not audio_separator_model:
+            log.warning(
+                "Classify & Clean mode is active, but no Audio Separator model provided. Noisy segments cannot be cleaned."
+            )
+    else:
+        if vocals_file and vocals_file.exists():
+            audio_source_for_slicing = vocals_file
+            log.info(
+                f"Standard mode: Segments will be sliced from Audio Separator vocals: {vocals_file.name}"
+            )
+        else:
+            audio_source_for_slicing = original_audio_file
+            log.info(
+                f"Standard mode: No Audio Separator vocals file. Segments will be sliced from original audio: {original_audio_file.name}"
+            )
+
+    target_speaker_segments = list(
+        diarization_result.label_timeline(target_speaker_label)
+    )
+    if not target_speaker_segments:
+        log.warning(
+            f"No diarized segments found for target speaker '{target_name}' ({target_speaker_label})."
+        )
+        return [], []
+
+    merged_segments = merge_nearby_segments(target_speaker_segments, max_merge_gap)
+    final_segments_to_process = filter_segments_by_duration(
+        merged_segments, min_segment_duration
+    )
+    log.info(
+        f"Found {len(target_speaker_segments)} raw segments, merged to {len(merged_segments)}, filtered to {len(final_segments_to_process)} segments for '{target_name}'."
+    )
+
+    if not final_segments_to_process:
+        log.warning(
+            f"No segments remain for '{target_name}' after merging and duration filtering."
+        )
+        return [], []
+
+    noise_classifier_instance = None
+    if classify_and_clean and noise_classifier_model_id and HAVE_TRANSFORMERS:
+        noise_classifier_instance = NoiseClassifier(
+            model_id=noise_classifier_model_id, device_to_use=DEVICE
+        )
+    elif classify_and_clean and not HAVE_TRANSFORMERS:
+        log.warning(
+            "Classify & Clean mode is active, but Transformers library is not available. Noise classification will be skipped."
+        )
+    elif classify_and_clean and not noise_classifier_model_id:
+        log.warning(
+            "Classify & Clean mode is active, but no noise_classifier_model_id provided. Noise classification will be skipped."
+        )
+
+    for segment_idx, segment in enumerate(final_segments_to_process):
+        segment_start_time = segment.start
+        segment_end_time = segment.end
+        segment_duration = segment.duration
+        
+        segment_base_name = f"{safe_filename(target_name)}_seg{segment_idx:04d}_{segment_start_time:.2f}s_{segment_end_time:.2f}s"
+        log.info(
+            f"Processing segment {segment_idx + 1}/{len(final_segments_to_process)} for '{target_name}': {segment_base_name} ({segment_duration:.2f}s long)"
+        )
+
+        if classify_and_clean and noise_classifier_instance:
+            # Get chunks for classification
+            temp_segment_base_path = tmp_dir_segments / f"{segment_base_name}_for_classify_mono.wav"
+            
+            classification_chunks = ff_slice_smart(
+                original_audio_file,
+                temp_segment_base_path,
+                segment_start_time,
+                segment_end_time,
+                target_sr=16000,
+                target_ac=1,
+                max_segment_duration=max_segment_duration,
+                return_chunks=True
+            )
+            
+            # Handle both single file and multiple chunks
+            if isinstance(classification_chunks, list):
+                chunk_paths = classification_chunks
+            else:
+                chunk_paths = [classification_chunks]
+                
+            log.info(f"Processing {len(chunk_paths)} chunks for segment {segment_idx+1}")
+              # Process each chunk separately
+            chunk_results = []
+            for chunk_idx, chunk_path in enumerate(chunk_paths):
+                if not chunk_path or not chunk_path.exists() or chunk_path.stat().st_size == 0:
+                    if chunk_path:
+                        log.warning(f"Chunk {chunk_idx+1} is missing or empty: {chunk_path.name}")
+                    else:
+                        log.warning(f"Chunk {chunk_idx+1} is None or failed to create")
+                    continue
+                
+                chunk_classification = noise_classifier_instance.classify(
+                    str(chunk_path),
+                    confidence_threshold=noise_classification_confidence_threshold,
+                )
+                
+                log.info(f"Chunk {chunk_idx+1}/{len(chunk_paths)} classified as: {chunk_classification.upper()}")                # Process this chunk based on classification
+                chunk_audio_path_for_verification = None
+                chunk_cleaned_by_audio_separator = False
+                
+                if chunk_classification == "noisy" and audio_separator_model:
+                    log.info(f"Chunk {chunk_idx+1} is NOISY. Attempting Audio Separator cleaning.")
+                    audio_separator_output_dir_for_chunk = tmp_dir_segments / f"audio_separator_cleaned_{segment_idx}_chunk{chunk_idx+1}"
+                    ensure_dir_exists(audio_separator_output_dir_for_chunk)
+                    
+                    cleaned_chunk_path, _ = run_audio_separator_vocal_separation(
+                        input_audio_file=chunk_path,
+                        audio_separator=audio_separator_model,
+                        vocals_output_dir=audio_separator_output_dir_for_chunk,
+                        instrumental_output_dir=None,  # We don't need instrumental for cleaning
+                    )
+                    
+                    if cleaned_chunk_path and cleaned_chunk_path.exists():
+                        log.info(f"Audio Separator cleaning successful for chunk {chunk_idx+1}")
+                        chunk_audio_path_for_verification = tmp_dir_segments / f"{segment_base_name}_chunk{chunk_idx+1:02d}_cleaned_mono.wav"
+                        # Copy cleaned chunk to verification path with proper format
+                        shutil.copy(str(cleaned_chunk_path), str(chunk_audio_path_for_verification))
+                        chunk_cleaned_by_audio_separator = True
+                        
+                        # Clean up the audio separator output directory to save space
+                        if audio_separator_output_dir_for_chunk.exists():
+                            shutil.rmtree(audio_separator_output_dir_for_chunk, ignore_errors=True)
+                    else:
+                        log.warning(f"Audio Separator cleaning failed for chunk {chunk_idx+1}. Using original.")
+                        chunk_audio_path_for_verification = chunk_path
+                        
+                elif chunk_classification == "noisy" and not audio_separator_model:
+                    log.warning(f"Chunk {chunk_idx+1} is NOISY, but no Audio Separator model provided.")
+                    chunk_audio_path_for_verification = chunk_path
+                else:  # Clean or Unknown
+                    log.info(f"Chunk {chunk_idx+1} is CLEAN or classification UNKNOWN.")
+                    chunk_audio_path_for_verification = chunk_path
+                
+                chunk_results.append({
+                    'chunk_idx': chunk_idx,
+                    'chunk_path': chunk_path,
+                    'verification_path': chunk_audio_path_for_verification,
+                    'classification': chunk_classification,
+                    'cleaned_by_audio_separator': chunk_cleaned_by_audio_separator                })
+            # We'll process verification for each chunk later in the verification section
+
+        else:  # Not classify_and_clean, or no classifier instance
+            segment_base_path = tmp_dir_segments / f"{segment_base_name}_std_mono.wav"
+            
+            # Use ff_slice_smart to get either a single file or multiple chunks
+            slice_result = ff_slice_smart(
+                audio_source_for_slicing,
+                segment_base_path,
+                segment_start_time,
+                segment_end_time,
+                target_sr=16000,
+                target_ac=1,
+                max_segment_duration=max_segment_duration,
+                return_chunks=True
+            )
+            
+            # Handle both single file and multiple chunks  
+            if isinstance(slice_result, list):
+                chunk_paths = slice_result
+            else:
+                chunk_paths = [slice_result]
+                
+            log.info(f"Processing {len(chunk_paths)} chunks for segment {segment_idx+1}")
+            
+            # For standard flow, create chunk results without classification
+            chunk_results = []
+            for chunk_idx, chunk_path in enumerate(chunk_paths):
+                if chunk_path.exists() and chunk_path.stat().st_size > 0:
+                    chunk_results.append({
+                        'chunk_idx': chunk_idx,
+                        'chunk_path': chunk_path,
+                        'verification_path': chunk_path,
+                        'classification': 'N/A (standard_flow)',
+                        'cleaned_by_audio_separator': False
+                    })
+                else:
+                    if chunk_path:
+                        log.warning(f"Chunk {chunk_idx+1} is missing or empty: {chunk_path.name}")
+                    else:
+                        log.warning(f"Chunk {chunk_idx+1} is None or failed to create")
+            
+        # --- Verification (Process each chunk separately) ---
+        # Now we have chunk_results list with chunks to process
+        verified_chunks = []
+        
+        for chunk_result in chunk_results:
+            chunk_idx = chunk_result['chunk_idx']
+            chunk_path = chunk_result['verification_path']
+            chunk_classification = chunk_result['classification']
+            chunk_cleaned_by_audio_separator = chunk_result['cleaned_by_audio_separator']
+            
+            if not chunk_path or not chunk_path.exists() or chunk_path.stat().st_size == 0:
+                log.warning(f"Chunk {chunk_idx+1} audio for verification is missing or empty. Skipping.")
+                continue
+            
+            # VAD check for this chunk
+            if vad_verification:
+                is_active_speech = check_voice_activity(chunk_path)
+                if not is_active_speech:
+                    log.info(f"Chunk {chunk_idx+1} failed VAD check (low voice activity). Skipping verification.")
+                    continue
+            
+            # Verify this individual chunk
+            log.info(f"Verifying chunk {chunk_idx+1}: {chunk_path.name} against reference")
+            
+            final_score, all_scores = verify_speaker_segment(
+                segment_audio_path=chunk_path,
+                reference_audio_path=reference_audio_path_processed,
+                wespeaker_models=wespeaker_models,
+                speechbrain_sb_model=speechbrain_sb_model,
+            )
+            
+            is_verified_chunk = final_score >= verification_threshold
+            log.info(f"Chunk {chunk_idx+1} verification score: {final_score:.4f} (Threshold: {verification_threshold}) -> Verified: {is_verified_chunk}")
+            
+            if is_verified_chunk:                # Create verified chunk filename
+                final_verified_chunk_filename = f"{segment_base_name}_chunk{chunk_idx+1:02d}_verified_score{final_score:.2f}.wav"
+                final_verified_chunk_path = output_dir_target_speaker / final_verified_chunk_filename
+                
+                try:
+                    shutil.copy(str(chunk_path), str(final_verified_chunk_path))
+                    log.info(f"Saved verified chunk to: {final_verified_chunk_path.name}")
+                    verified_chunks.append(final_verified_chunk_path)
+                    
+                    # Note: Transcription will be handled in Stage 7 (batch processing)
+                    
+                except Exception as e_copy:
+                    log.error(f"Error copying verified chunk {chunk_idx+1}: {e_copy}")
+            
+            # Record details for this chunk
+            chunk_details = {
+                "index": f"{segment_idx}.{chunk_idx}",
+                "start": segment_start_time,
+                "end": segment_end_time,
+                "duration": segment_duration,
+                "chunk_idx": chunk_idx,
+                "classification": chunk_classification,
+                "cleaned_by_audio_separator": chunk_cleaned_by_audio_separator,
+                "verified": is_verified_chunk,
+                "verification_score": final_score,
+                "reason": "Verified" if is_verified_chunk else "Failed verification score",
+                "transcript": None,
+                "output_file_path": str(final_verified_chunk_path) if is_verified_chunk else None,
+            }
+            all_segment_details.append(chunk_details)
+          # Add verified chunks to the main list
+        verified_segment_audio_files.extend(verified_chunks)
+        
+        log.info(f"Processed {len(chunk_results)} chunks for segment {segment_idx+1}. {len(verified_chunks)} chunks verified.")
+
+        # Skip the old single-segment verification logic since we processed chunks
+        continue    # After loop, if noise classifier was used and potentially still loaded, unload it.
+    if noise_classifier_instance:
+        noise_classifier_instance.unload_model()
+
+    log.info(
+        f"Finished processing {len(final_segments_to_process)} segments for '{target_name}'. Found {len(verified_segment_audio_files)} verified segments."
+    )
+    return verified_segment_audio_files, all_segment_details
+
+
+def transcribe_audio(audio_path: Path, model_name: str, tmp_dir: Path, 
+                    whisper_model_instance=None, nemo_model_instance=None, 
+                    asr_engine: str = "whisper", language: str = "en") -> str | None:
+    """
+    Transcribes a given audio file using either Whisper or NeMo ASR model.
+    Saves the transcript to a text file and returns the transcript.
+    
+    Args:
+        audio_path: Path to audio file to transcribe
+        model_name: Name of ASR model (used only if model_instance is None)
+        tmp_dir: Directory to save transcript file
+        whisper_model_instance: Pre-loaded Whisper model instance (preferred for performance)
+        nemo_model_instance: Pre-loaded NeMo ASR model instance (preferred for performance)
+        asr_engine: ASR engine to use ("whisper" or "nemo")
+        language: Language for transcription (used by Whisper)
+    """
+    if not audio_path.exists() or audio_path.stat().st_size == 0:
+        log.warning(
+            f"Audio file for transcription not found or empty: {audio_path.name}"
+        )
+        return None
+
+    log.info(
+        f"Transcribing audio: {audio_path.name} using {asr_engine.upper()} model: {model_name}..."
+    )
+    if DEVICE.type == "cuda":
+        torch.cuda.empty_cache()
+
+    # Ensure temporary directory for transcription files
+    ensure_dir_exists(tmp_dir)
+
+    # Transcription result
+    transcript_text = ""    # Perform transcription based on selected engine
+    if asr_engine.lower() == "nemo" and HAVE_NEMO_ASR:
+        # Use NeMo ASR
+        model = nemo_model_instance
+        if model is None:
+            try:
+                log.info(f"Loading NeMo ASR model '{model_name}'...")
+                model = nemo_asr.models.ASRModel.from_pretrained(model_name=model_name)
+                if DEVICE.type == "cuda":
+                    model = model.to(DEVICE)
+                log.info(f"NeMo ASR model '{model_name}' loaded.")
+            except Exception as e:
+                log.error(f"Failed to load NeMo ASR model '{model_name}': {e}")
+                return None
+        else:
+            log.debug(f"Using pre-loaded NeMo ASR model for {audio_path.name}")
+
+        try:
+            # NeMo ASR transcription - ensure mono audio at 16kHz
+            try:
+                import librosa
+                import soundfile as sf
+                # Load audio and ensure it's mono at 16kHz
+                audio_data, sr = librosa.load(str(audio_path), sr=16000, mono=True)
+                # Create temporary mono file if conversion was needed
+                temp_mono_file = tmp_dir / f"temp_mono_{audio_path.name}"
+                sf.write(str(temp_mono_file), audio_data, sr)
+                output = model.transcribe([str(temp_mono_file)])
+                # Clean up temporary file
+                temp_mono_file.unlink()
+            except Exception as e_mono:
+                log.warning(f"Failed to preprocess audio for NeMo: {e_mono}, trying direct transcription")
+                output = model.transcribe([str(audio_path)])
+            
+            if output and len(output) > 0:
+                transcript_text = output[0].text.strip() if hasattr(output[0], 'text') else str(output[0]).strip()
+            else:
+                transcript_text = ""
+            log.info(f"NeMo ASR transcription successful for {audio_path.name}.")
+        except Exception as e_transcribe:
+            log.error(f"Error transcribing {audio_path.name} with NeMo ASR: {e_transcribe}")
+            transcript_text = "[NeMo Transcription Error]"
+    
+    else:
+        # Use Whisper ASR (default)
+        if asr_engine.lower() == "nemo" and not HAVE_NEMO_ASR:
+            log.warning("NeMo ASR requested but not available. Falling back to Whisper.")
+        
+        model = whisper_model_instance
+        if model is None:
+            try:
+                log.info(f"Loading Whisper model '{model_name}'...")
+                model = whisper.load_model(model_name, device=DEVICE)
+                log.info(f"Whisper model '{model_name}' loaded.")
+            except Exception as e:
+                log.error(f"Failed to load Whisper model '{model_name}': {e}")
+                return None
+        else:
+            log.debug(f"Using pre-loaded Whisper model for {audio_path.name}")
+
+        try:
+            transcribe_kwargs = {"fp16": DEVICE.type == "cuda"}
+            if language and language != "auto":
+                transcribe_kwargs["language"] = language
+            
+            result = model.transcribe(str(audio_path), **transcribe_kwargs)
+            transcript_text = result["text"].strip() if "text" in result else ""
+            log.info(f"Whisper transcription successful for {audio_path.name}.")
+        except Exception as e_transcribe:
+            log.error(f"Error transcribing {audio_path.name} with Whisper: {e_transcribe}")
+            transcript_text = "[Whisper Transcription Error]"    # Save transcript to a text file
+    try:
+        # Output TXT file path
+        txt_file_path = tmp_dir / f"{safe_filename(audio_path.stem)}_transcript.txt"
+        txt_file_path.write_text(transcript_text, encoding="utf-8")
+        log.info(f"Transcript saved to: {txt_file_path.name}")
+    except Exception as e_save:
+        log.error(f"Failed to save transcript for {audio_path.name}: {e_save}")
+
+    return transcript_text
+
+
+def transcribe_segments(
+    segment_paths: list[Path],
+    output_dir: Path,
+    target_name: str,
+    segment_label: str,
+    model_name: str,
+    asr_engine: str = "whisper",
+    language: str = "en",
+    whisper_model_instance = None,
+    nemo_model_instance = None,
+) -> dict[Path, str]:
+    """
+    Transcribes multiple audio segments using either Whisper or NeMo ASR model.
+    Returns a dictionary mapping segment paths to their transcripts.
+    
+    Args:
+        segment_paths: List of audio file paths to transcribe
+        output_dir: Directory to save transcript files
+        target_name: Name of target speaker
+        segment_label: Label for this batch of segments
+        model_name: Name of ASR model (used only if model_instance is None)
+        asr_engine: ASR engine to use ("whisper" or "nemo")
+        language: Language for transcription (used by Whisper)
+        whisper_model_instance: Pre-loaded Whisper model instance (preferred for performance)
+        nemo_model_instance: Pre-loaded NeMo ASR model instance (preferred for performance)
+    """
+    ensure_dir_exists(output_dir)
+    
+    log.info(f"Transcribing {len(segment_paths)} {segment_label} segments of '{target_name}' with {asr_engine.upper()}...")
+    if not segment_paths:
+        log.warning(f"No {segment_label} segments to transcribe.")
+        return {}
+
+    # Load model once if not provided
+    model_to_use = None
+    
+    if asr_engine.lower() == "nemo" and HAVE_NEMO_ASR:
+        model_to_use = nemo_model_instance
+        if model_to_use is None and segment_paths:
+            try:
+                log.info(f"Loading NeMo ASR model '{model_name}' for batch transcription...")
+                model_to_use = nemo_asr.models.ASRModel.from_pretrained(model_name=model_name)
+                if DEVICE.type == "cuda":
+                    model_to_use = model_to_use.to(DEVICE)
+                log.info(f"NeMo ASR model '{model_name}' loaded for batch processing.")
+            except Exception as e:
+                log.error(f"Failed to load NeMo ASR model '{model_name}': {e}")
+                return {}
+        elif model_to_use is not None:
+            log.info(f"Using pre-loaded NeMo ASR model for batch transcription of {len(segment_paths)} segments.")
+    else:
+        # Use Whisper (default or fallback)
+        if asr_engine.lower() == "nemo" and not HAVE_NEMO_ASR:
+            log.warning("NeMo ASR requested but not available. Falling back to Whisper.")
+        
+        model_to_use = whisper_model_instance
+        if model_to_use is None and segment_paths:
+            try:
+                log.info(f"Loading Whisper model '{model_name}' for batch transcription...")
+                model_to_use = whisper.load_model(model_name, device=DEVICE)
+                log.info(f"Whisper model '{model_name}' loaded for batch processing.")
+            except Exception as e:
+                log.error(f"Failed to load Whisper model '{model_name}': {e}")
+                return {}
+        elif model_to_use is not None:
+            log.info(f"Using pre-loaded Whisper model for batch transcription of {len(segment_paths)} segments.")    # Use batch transcription for better performance
+    log.info(f"Batch transcribing {len(segment_paths)} segments with {asr_engine.upper()}...")
+    
+    transcripts = {}
+    
+    with Progress(*Progress.get_default_columns(), console=console, transient=True) as pb:
+        task = pb.add_task("Transcribing segments...", total=len(segment_paths))
+        
+        for segment_path in segment_paths:
+            if not segment_path.exists():
+                log.warning(f"Segment file not found: {segment_path}")
+                pb.update(task, advance=1)
+                continue
+                
+            try:
+                transcript_text = ""
+                
+                if asr_engine.lower() == "nemo" and HAVE_NEMO_ASR and model_to_use:
+                    # Use NeMo ASR for transcription
+                    # NeMo requires mono audio, so ensure the audio is converted if needed
+                    try:
+                        import librosa
+                        import soundfile as sf
+                        # Load audio and ensure it's mono at 16kHz
+                        audio_data, sr = librosa.load(str(segment_path), sr=16000, mono=True)
+                        # Create temporary mono file
+                        temp_mono_file = segment_path.parent / f"temp_mono_{segment_path.name}"
+                        sf.write(str(temp_mono_file), audio_data, sr)
+                        output = model_to_use.transcribe([str(temp_mono_file)])
+                        # Clean up temporary file
+                        temp_mono_file.unlink()
+                    except Exception as e_mono:
+                        log.warning(f"Failed to preprocess audio for NeMo: {e_mono}, trying direct transcription")
+                        output = model_to_use.transcribe([str(segment_path)])
+                    
+                    if output and len(output) > 0:
+                        transcript_text = output[0].text.strip() if hasattr(output[0], 'text') else str(output[0]).strip()
+                else:
+                    # Use Whisper for transcription
+                    result = model_to_use.transcribe(
+                        str(segment_path),
+                        language=language,
+                        verbose=False,
+                        word_timestamps=False
+                    )
+                    transcript_text = result.get("text", "").strip()
+                
+                if transcript_text:
+                    transcripts[segment_path.name] = transcript_text
+                    log.debug(f"Transcribed '{segment_path.name}': {transcript_text[:100]}...")
+                    
+                    # Save transcript to file
+                    transcript_filename = f"{segment_path.stem}_transcript.txt"
+                    transcript_file_path = output_dir / transcript_filename
+                    try:
+                        with open(transcript_file_path, "w", encoding="utf-8") as f:
+                            f.write(transcript_text)
+                        log.debug(f"Saved transcript to: {transcript_filename}")
+                    except Exception as save_e:
+                        log.error(f"Failed to save transcript for {segment_path.name}: {save_e}")
+                else:
+                    log.warning(f"Empty transcription for: {segment_path.name}")
+                    
+            except Exception as e:
+                log.error(f"Failed to transcribe {segment_path.name}: {e}")
+                
+            pb.update(task, advance=1)
+
+    total_transcribed = len(transcripts)
+    log.info(f"[green]✓ Transcribed {total_transcribed} of {len(segment_paths)} {segment_label} segments for '{target_name}' using {asr_engine.upper()}.[/]")
+    return transcripts
+
+
+def concatenate_segments(
+    audio_segment_paths: list[Path],
+    destination_concatenated_file: Path,
+    tmp_dir_concat: Path,
+    silence_duration: float = 0.5,
+    output_sr_concat: int = 44100,
+    output_channels_concat: int = 1,
+) -> bool:
+    if not audio_segment_paths:
+        log.warning(
+            f"No segments to concatenate for {destination_concatenated_file.name}."
+        )
+        return False
+
+    ensure_dir_exists(tmp_dir_concat)
+    ensure_dir_exists(destination_concatenated_file.parent)
+
+    # Sort segments by original start time parsed from filename
+    # Filename pattern: {target_name}_solo_final_{id}_{start_time_str}s_to_{end_time_str}s.wav
+    time_pattern_concat = re.compile(r"(\d+p\d+)s_to_")
+
+    def get_sort_key_concat(p: Path):
+        try:
+            match = time_pattern_concat.search(p.stem)
+            if match:
+                start_time_str = match.group(1)  # e.g. "0p123"
+                return float(
+                    start_time_str.replace("p", ".")
+                )  # Convert "0p123" to 0.123
+            log.debug(
+                f"Could not parse start time from {p.name} for sorting concat list. Using 0.0 as sort key."
+            )
+            return 0.0  # Default sort key if pattern mismatch
+        except Exception as e_sort:
+            log.debug(f"Error parsing sort key from {p.name}: {e_sort}. Using 0.0.")
+            return 0.0
+
+    sorted_audio_paths = sorted(audio_segment_paths, key=get_sort_key_concat)
+
+    silence_file = (
+        tmp_dir_concat
+        / f"silence_{silence_duration}s_{output_sr_concat}hz_{output_channels_concat}ch.wav"
+    )
+    if silence_duration > 0:
+        try:
+            if not silence_file.exists() or silence_file.stat().st_size == 0:
+                channel_layout_str = (
+                    "mono" if output_channels_concat == 1 else "stereo"
+                )  # Adjust if more channels needed
+                anullsrc_description = f"anullsrc=channel_layout={channel_layout_str}:sample_rate={output_sr_concat}"
+                (
+                    ffmpeg.input(
+                        anullsrc_description, format="lavfi", t=str(silence_duration)
+                    )
+                    .output(
+                        str(silence_file),
+                        acodec="pcm_s16le",
+                        ar=str(output_sr_concat),
+                        ac=output_channels_concat,
+                    )
+                    .overwrite_output()
+                    .run(quiet=True, capture_stdout=True, capture_stderr=True)
+                )
+        except ffmpeg.Error as e_ff_silence:
+            err_msg = (
+                e_ff_silence.stderr.decode(errors="ignore")
+                if e_ff_silence.stderr
+                else "ffmpeg error"
+            )
+            log.error(f"ffmpeg failed to create silence file: {err_msg}")
+            return False
+
+    list_file_path = (
+        tmp_dir_concat / f"{destination_concatenated_file.stem}_concat_list.txt"
+    )
+    concat_lines = []
+    valid_segment_count = 0
+    for i, audio_path in enumerate(sorted_audio_paths):
+        if not audio_path.exists() or audio_path.stat().st_size == 0:
+            log.warning(
+                f"Segment {audio_path.name} for concatenation is missing or empty. Skipping."
+            )
+            continue
+
+        if i > 0 and silence_duration > 0 and silence_file.exists():
+            concat_lines.append(f"file '{silence_file.resolve().as_posix()}'")
+        concat_lines.append(f"file '{audio_path.resolve().as_posix()}'")
+        valid_segment_count += 1
+
+    if valid_segment_count == 0:
+        log.warning(
+            f"No valid segments to concatenate for {destination_concatenated_file.name}."
+        )
+        return False
+
+    # If only one valid segment and no silence, just copy/re-encode it
+    if valid_segment_count == 1 and silence_duration == 0:
+        single_valid_path = Path(
+            concat_lines[0].split("'")[1]
+        )  # Extract path from "file 'path'"
+        log.info(
+            f"Only one segment to 'concatenate'. Copying/Re-encoding {single_valid_path.name} to {destination_concatenated_file.name}"
+        )
+        try:
+            (
+                ffmpeg.input(str(single_valid_path))
+                .output(
+                    str(destination_concatenated_file),
+                    acodec="pcm_s16le",
+                    ar=output_sr_concat,
+                    ac=output_channels_concat,
+                )
+                .overwrite_output()
+                .run(quiet=True)
+            )
+            return True
+        except ffmpeg.Error as e_ff_single:
+            err_msg = (
+                e_ff_single.stderr.decode(errors="ignore")
+                if e_ff_single.stderr
+                else "ffmpeg error"
+            )
+            log.error(f"ffmpeg single segment copy/re-encode failed: {err_msg}")
+            return False
+
+    try:
+        list_file_path.write_text("\n".join(concat_lines), encoding="utf-8")
+    except Exception as e_write_list:
+        log.error(
+            f"Failed to write ffmpeg concatenation list file {list_file_path.name}: {e_write_list}"
+        )
+        return False
+
+    log.info(
+        f"Concatenating {valid_segment_count} segments to: {destination_concatenated_file.name}..."
+    )
+    try:
+        (
+            ffmpeg.input(
+                str(list_file_path), format="concat", safe=0
+            )  # safe=0 allows absolute paths
+            .output(
+                str(destination_concatenated_file),
+                acodec="pcm_s16le",
+                ar=output_sr_concat,
+                ac=output_channels_concat,
+            )
+            .overwrite_output()
+            .run(quiet=True, capture_stdout=True, capture_stderr=True)
+        )
+        log.info(
+            f"[green]✓ Successfully concatenated segments to: {destination_concatenated_file.name}[/]"
+        )
+        return True
+    except ffmpeg.Error as e_ff_concat:
+        err_msg = (
+            e_ff_concat.stderr.decode(errors="ignore")
+            if e_ff_concat.stderr
+            else "ffmpeg error"
+        )
+        log.error(
+            f"ffmpeg concatenation failed for {destination_concatenated_file.name}: {err_msg}"
+        )
+        log.debug(
+            f"Concatenation list file content ({list_file_path.name}):\n"
+            + "\n".join(concat_lines)
+        )
+        return False
+    finally:
+        # Clean up temporary files
+        if list_file_path.exists():
+            list_file_path.unlink(missing_ok=True)
+        if silence_duration > 0 and silence_file.exists():
+            silence_file.unlink(missing_ok=True)
+
+
+
+
+def classify_segments_for_noise(
+    segment_paths: list[Path],
+    noise_threshold: float = 0.7
+) -> tuple[list[Path], list[Path]]:
+    """
+    Classifies audio segments as 'clean' or 'noisy' using a transformer model.
+    """
+    if not HAVE_TRANSFORMERS:
+        log.error("Transformers library not found. Cannot perform noise classification.")
+        return segment_paths, [] # Assume all are clean if library is missing
+
+    if not segment_paths:
+        return [], []
+
+    log.info(f"Classifying {len(segment_paths)} segments for noise with model 'Etherll/NoisySpeechDetection-v0.2'...")
+    
+    try:
+        classifier = transformers_pipeline(
+            "audio-classification", 
+            model="Etherll/NoisySpeechDetection-v0.2",
+            device=DEVICE
+        )
+    except Exception as e:
+        log.error(f"Failed to load NoisySpeechDetection model: {e}. Aborting classification.")
+        return segment_paths, []
+
+    clean_segments = []
+    noisy_segments = []
+
+    with Progress(*Progress.get_default_columns(), console=console, transient=True) as pb:
+        task = pb.add_task("Classifying noise...", total=len(segment_paths))
+        for segment_path in segment_paths:
+            try:
+                results = classifier(str(segment_path))
+                # Find the score for the 'clean' label
+                clean_score = next((item['score'] for item in results if item['label'] == 'clean'), 0.0)
+                
+                if clean_score >= noise_threshold:
+                    clean_segments.append(segment_path)
+                    log.debug(f"Segment '{segment_path.name}' classified as CLEAN (score: {clean_score:.3f})")
+                else:
+                    noisy_segments.append(segment_path)
+                    log.debug(f"Segment '{segment_path.name}' classified as NOISY (clean_score: {clean_score:.3f})")
+
+            except Exception as e:
+                log.warning(f"Could not classify segment {segment_path.name}: {e}. Assuming it's clean.")
+                clean_segments.append(segment_path)
+            
+            pb.update(task, advance=1)
+
+    log.info(f"Classification complete. Found {len(clean_segments)} clean segments and {len(noisy_segments)} noisy segments.")
+    return clean_segments, noisy_segments
+
+
+def run_bandit_on_noisy_segments(
+    noisy_paths: list[Path], 
+    bandit_separator_model: Path, 
+    output_dir_cleaned: Path,
+    tmp_dir: Path
+) -> list[Path]:
+    """
+    Runs Bandit-v2 vocal separation on a list of (small) noisy audio files.
+    """
+    if not noisy_paths:
+        log.info("No noisy segments to process with Bandit-v2.")
+        return []
+
+    if not bandit_separator_model or not bandit_separator_model.exists():
+        log.error("Bandit-v2 model not available. Cannot clean noisy segments.")
+        return []
+    
+    ensure_dir_exists(output_dir_cleaned)
+    log.info(f"Running Bandit-v2 on {len(noisy_paths)} noisy segments...")
+
+    cleaned_segment_paths = []
+    
+    bandit_repo_path = Path(os.environ.get('BANDIT_REPO_PATH', 'repos/bandit-v2')).resolve()
+    original_config_path = bandit_repo_path / "expt" / "inference.yaml"
+    temp_config_path = bandit_repo_path / "expt" / "inference_temp_segment_cleaner.yaml"
+
+    try:
+        # Use the same approach as the main vocal separation function
+        with open(original_config_path, 'r', encoding='utf-8') as f:
+            config_content = f.read()
+        
+        repo_path_url = bandit_repo_path.as_posix()
+        config_content = config_content.replace('$REPO_ROOT', repo_path_url)
+        config_content = config_content.replace('data: dnr-v3-com-smad-multi-v2', 'data: dnr-v3-com-smad-multi-v2b')
+        
+        import re
+        config_content = re.sub(r'file://([^"\']+)', lambda m: 'file://' + m.group(1).replace('\\', '/'), config_content)
+        
+        with open(temp_config_path, 'w', encoding='utf-8') as f:
+            f.write(config_content)
+        
+        with Progress(*Progress.get_default_columns(), console=console, transient=True) as pb:
+            task = pb.add_task("Cleaning noisy segments...", total=len(noisy_paths))
+            for noisy_file in noisy_paths:
+                segment_temp_output = tmp_dir / f"bandit_out_{noisy_file.stem}"
+                ensure_dir_exists(segment_temp_output)
+                cleaned_output_path = output_dir_cleaned / f"{noisy_file.stem}_cleaned.wav"
+                
+                cmd = [
+                    sys.executable, "inference.py",
+                    "--config-name", temp_config_path.stem,
+                    f"ckpt_path={bandit_separator_model.resolve()}",
+                    f"+test_audio={noisy_file.resolve()}",
+                    f"+output_path={segment_temp_output.resolve()}",
+                    f"+model_variant=speech"
+                ]
+                
+                env = os.environ.copy()
+                env["REPO_ROOT"] = str(bandit_repo_path)
+                env["HYDRA_FULL_ERROR"] = "1"
+                if DEVICE.type == "cuda":
+                    env["CUDA_VISIBLE_DEVICES"] = "0"
+
+                result = subprocess.run(cmd, capture_output=True, text=True, env=env, cwd=str(bandit_repo_path))
+
+                if result.returncode == 0:
+                    expected_output = segment_temp_output / "speech_estimate.wav"
+                    if expected_output.exists():
+                        shutil.move(str(expected_output), str(cleaned_output_path))
+                        cleaned_segment_paths.append(cleaned_output_path)
+                        log.debug(f"Successfully cleaned '{noisy_file.name}' -> '{cleaned_output_path.name}'")
+                    else:
+                        log.warning(f"Bandit ran for '{noisy_file.name}' but output 'speech_estimate.wav' not found.")
+                else:
+                    log.error(f"Bandit failed for segment '{noisy_file.name}'.")
+                    log.error("--- BANDIT STDERR ---")
+                    console.print(result.stderr)
+                    log.error("--- BANDIT STDOUT ---")
+                    console.print(result.stdout)
+                    log.error("--- END BANDIT OUTPUT ---")
+
+                shutil.rmtree(segment_temp_output, ignore_errors=True)
+                pb.update(task, advance=1)
+    finally:
+        if temp_config_path.exists():
+            temp_config_path.unlink()
+
+    log.info(f"Bandit-v2 processing complete. Successfully cleaned {len(cleaned_segment_paths)} segments.")
+    return cleaned_segment_paths
+
+def run_audio_separator_on_noisy_segments(
+    noisy_paths: list[Path], 
+    audio_separator: object,
+    output_dir_cleaned: Path,
+    tmp_dir: Path
+) -> list[Path]:
+    """
+    Runs Audio Separator (Mel-Roformer) vocal separation on a list of noisy audio files.
+    
+    Args:
+        noisy_paths: List of paths to noisy audio files
+        audio_separator: Initialized Separator instance with loaded model
+        output_dir_cleaned: Directory to store cleaned vocals
+        tmp_dir: Temporary directory for processing
+    
+    Returns:
+        List of paths to cleaned vocal files
+    """
+    if not noisy_paths:
+        log.info("No noisy segments to process with Audio Separator.")
+        return []
+
+    if audio_separator is None:
+        log.error("Audio separator is not initialized")
+        return []
+
+    ensure_dir_exists(output_dir_cleaned)
+    cleaned_paths = []
+    
+    log.info(f"Processing {len(noisy_paths)} noisy segments with Audio Separator (Mel-Roformer)")
+    
+    for noisy_path in noisy_paths:
+        try:
+            # Output filename for cleaned vocals
+            cleaned_filename = output_dir_cleaned / f"{noisy_path.stem}_cleaned_bs_roformer.wav"
+            
+            if cleaned_filename.exists() and cleaned_filename.stat().st_size > 0:
+                log.info(f"Found existing cleaned file, skipping: {cleaned_filename.name}")
+                cleaned_paths.append(cleaned_filename)
+                continue
+            
+            # Check audio duration and apply padding if needed
+            try:
+                import librosa
+                audio_data, sr = librosa.load(str(noisy_path), sr=None)
+                audio_duration_seconds = len(audio_data) / sr
+            except Exception as load_err:
+                log.warning(f"Could not analyze audio duration for {noisy_path.name}: {load_err}")
+                audio_duration_seconds = None
+            
+            # Implement padding logic for audio shorter than 8 seconds
+            MIN_AUDIO_DURATION = 8.0  # 8 seconds
+            PADDING_BUFFER = 0.05  # 50ms buffer
+            effective_min_duration = MIN_AUDIO_DURATION + PADDING_BUFFER
+            
+            processed_input_path = noisy_path
+            temp_padded_file_path = None
+            original_duration_ms = None
+            padding_applied = False
+            
+            # Check if audio is shorter than minimum duration
+            if audio_duration_seconds is not None and audio_duration_seconds < effective_min_duration:
+                log.info(f"Audio {noisy_path.name} duration {audio_duration_seconds:.2f}s is less than minimum {effective_min_duration:.2f}s. Applying padding...")
+                
+                try:
+                    # Load audio with pydub for padding
+                    original_audio = AudioSegment.from_wav(str(noisy_path))
+                    original_duration_ms = len(original_audio)
+                    
+                    # Calculate padding needed
+                    target_duration_ms = int(effective_min_duration * 1000)
+                    padding_duration_ms = target_duration_ms - original_duration_ms
+                    
+                    if padding_duration_ms > 0:
+                        # Create silence for padding
+                        silence = AudioSegment.silent(duration=padding_duration_ms)
+                        padded_audio = original_audio + silence
+                        
+                        # Create temporary file for padded audio
+                        temp_padded_file_path = tmp_dir / f"temp_padded_{noisy_path.stem}.wav"
+                        
+                        # Export padded audio
+                        padded_audio.export(str(temp_padded_file_path), format="wav")
+                        processed_input_path = temp_padded_file_path
+                        padding_applied = True
+                        
+                        log.info(f"Applied {padding_duration_ms}ms padding to {noisy_path.name}")
+                    
+                except Exception as pad_err:
+                    log.warning(f"Failed to apply padding to {noisy_path.name}: {pad_err}")
+                    log.info("Proceeding with original audio file...")
+                    processed_input_path = noisy_path
+            else:
+                if audio_duration_seconds is not None:
+                    log.debug(f"Audio {noisy_path.name} duration {audio_duration_seconds:.2f}s is sufficient. No padding needed.")
+            
+            # Define output names for separation
+            output_names = {
+                "Vocals": cleaned_filename.stem,
+                "Instrumental": f"{noisy_path.stem}_instrumental_bs_roformer"
+            }
+            
+            # Perform separation on the processed input (potentially padded)
+            log.info(f"Cleaning noisy segment: {processed_input_path.name}")
+            output_files = audio_separator.separate([str(processed_input_path)], output_names)
+            
+            # Find the vocals file from the output
+            vocals_found = False
+            for file_path in output_files:
+                if "vocals" in file_path.lower() or cleaned_filename.name in file_path:
+                    vocals_file = Path(file_path)
+                      # Move to the expected output location if needed
+                    if vocals_file != cleaned_filename:
+                        shutil.move(str(vocals_file), str(cleaned_filename))
+                    
+                    cleaned_paths.append(cleaned_filename)
+                    vocals_found = True
+                    break
+            
+            if not vocals_found and cleaned_filename.exists():
+                cleaned_paths.append(cleaned_filename)
+                vocals_found = True
+            
+            # Trim padding from output file if padding was applied
+            if padding_applied and original_duration_ms is not None and vocals_found and cleaned_filename.exists():
+                try:
+                    log.info(f"Trimming padding from cleaned file: {cleaned_filename.name}")
+                    cleaned_audio = AudioSegment.from_wav(str(cleaned_filename))
+                    trimmed_audio = cleaned_audio[:original_duration_ms]
+                    trimmed_audio.export(str(cleaned_filename), format="wav")
+                    log.info(f"Successfully trimmed padding from: {cleaned_filename.name}")
+                except Exception as trim_err:
+                    log.warning(f"Failed to trim padding from {cleaned_filename.name}: {trim_err}")
+            
+            # Clean up temporary padded file if it was created
+            if temp_padded_file_path and temp_padded_file_path.exists():
+                try:
+                    temp_padded_file_path.unlink()
+                    log.debug(f"Cleaned up temporary padded file: {temp_padded_file_path.name}")
+                except Exception as cleanup_err:
+                    log.warning(f"Failed to clean up temporary padded file: {cleanup_err}")
+            
+            if not vocals_found:
+                log.warning(f"Failed to clean segment: {noisy_path.name}")
+                
+        except Exception as e:
+            log.error(f"Failed to process noisy segment {noisy_path.name}: {e}")
+            continue
+    
+    log.info(f"Successfully cleaned {len(cleaned_paths)} out of {len(noisy_paths)} noisy segments")
+    return cleaned_paths